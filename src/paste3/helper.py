--- conflicted
+++ resolved
@@ -262,12 +262,11 @@
     common_genes = slices[0].var.index
 
     for i, slice in enumerate(slices, start=1):
-        common_genes = intersect(common_genes, slice.var.index)
+        common_genes = common_genes.intersection(slice.var.index)
         if len(common_genes) == 0:
             logger.error(f"Slice {i} has no common genes with rest of the slices.")
             raise ValueError(f"Slice {i} has no common genes with rest of the slices.")
 
-<<<<<<< HEAD
     return [slice[:, common_genes] for slice in slices], common_genes
 
 
@@ -278,17 +277,6 @@
             * torch.matmul(pis[i], to_dense_array(slices[i].X).to(device))
             for i in range(len(slices))
         ]
-=======
-    common_genes = slices[0].var.index
-    for s in slices:
-        common_genes = common_genes.intersection(s.var.index)
-    for i in range(len(slices)):
-        slices[i] = slices[i][:, common_genes]
-    logging.info(
-        "Filtered all slices for common genes. There are "
-        + str(len(common_genes))
-        + " common genes."
->>>>>>> feae4794
     )
 
 
