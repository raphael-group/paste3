"""
This module provides helper functions to compute an optimal transport plan that aligns multiple tissue slices
using result of an ST experiment that includes a p genes by n spots transcript count matrix and coordinate
matrix of the spots
"""

import logging

import anndata as ad
import numpy as np
import ot
import scanpy as sc
import scipy
import torch
from anndata import AnnData
from scipy.spatial import distance

from paste3.glmpca import glmpca

logger = logging.getLogger(__name__)


def kl_divergence(a_exp_dissim, b_exp_dissim):
    """
    Calculates the Kullback-Leibler divergence between two distributions.

    Parameters
    ----------
    a_exp_dissim : torch.Tensor
        A tensor representing the first probability distribution.

    b_exp_dissim : torch.Tensor
       A tensor representing the second probability distribution.

    Returns
    -------
    divergence : torch.Tensor
       A tensor containing the Kullback-Leibler divergence for each sample.
    """
    assert (
        a_exp_dissim.shape[1] == b_exp_dissim.shape[1]
    ), "X and Y do not have the same number of features."

    a_exp_dissim = a_exp_dissim / a_exp_dissim.sum(axis=1, keepdims=True)
    b_exp_dissim = b_exp_dissim / b_exp_dissim.sum(axis=1, keepdims=True)
    a_log_exp_dissim = a_exp_dissim.log()
    b_log_exp_dissim = b_exp_dissim.log()
    a_weighted_dissim_sum = torch.sum(a_exp_dissim * a_log_exp_dissim, axis=1)[
        torch.newaxis, :
    ]
    return a_weighted_dissim_sum.T - torch.matmul(a_exp_dissim, b_log_exp_dissim.T)


def generalized_kl_divergence(a_exp_dissim, b_exp_dissim):
    """
    Computes the generalized Kullback-Leibler (KL) divergence between two distributions

    Parameters
    ----------
    a_exp_dissim : torch.Tensor
        A tensor representing first probability distribution.

    b_exp_dissim : torch.Tensor
        A tensor representing the second probability distribution.

    Returns
    -------
    divergence : torch.Tensor
        A tensor containing the generalized Kullback-Leibler divergence for each sample.
    """
    assert (
        a_exp_dissim.shape[1] == b_exp_dissim.shape[1]
    ), "X and Y do not have the same number of features."

    a_log_exp_dissim = a_exp_dissim.log()
    b_log_exp_dissim = b_exp_dissim.log()
    a_weighted_dissim_sum = torch.sum(a_exp_dissim * a_log_exp_dissim, axis=1)[
        torch.newaxis, :
    ]
    divergence = a_weighted_dissim_sum.T - torch.matmul(
        a_exp_dissim, b_log_exp_dissim.T
    )
    sum_a_exp_dissim = torch.sum(a_exp_dissim, axis=1)
    sum_b_exp_dissim = torch.sum(b_exp_dissim, axis=1)
    return (divergence.T - sum_a_exp_dissim).T + sum_b_exp_dissim.T


def glmpca_distance(
    a_exp_dissim,
    b_exp_dissim,
    latent_dim=50,
    filter=True,
    maxIter=1000,
    eps=1e-4,
    optimizeTheta=True,
):
    """
    Computes the distance between two distributions after reducing dimensionality using GLM-PCA.

    Parameters
    ----------
    a_exp_dissim : torch.Tensor
        A tensor representing first probability distribution.

    b_exp_dissim : torch.Tensor
        A tensor representing the second probability distribution.

    latent_dim : int, Optional
        Number of latent dimensions for GLM-PCA reduction.

    filter : bool, Optional
        Whether to filter features based on top gene counts before GLM-PCA.

    maxIter : int, Optional
        Maximum number of iterations for GLM-PCA.

    eps : float, Optional
        Convergence threshold for GLM-PCA.

    optimizeTheta : bool, Optional
        If True, optimizes theta during GLM-PCA.

    Returns
    -------
    np.ndarray
        Distances between the two distributions after dimensionality reduction.
    """
    assert (
        a_exp_dissim.shape[1] == b_exp_dissim.shape[1]
    ), "X and Y do not have the same number of features."

    joint_dissim_matrix = torch.vstack((a_exp_dissim, b_exp_dissim))
    if filter:
        gene_umi_counts = torch.sum(joint_dissim_matrix, axis=0).cpu().numpy()
        top_indices = np.sort((-gene_umi_counts).argsort(kind="stable")[:2000])
        joint_dissim_matrix = joint_dissim_matrix[:, top_indices]

    logging.info("Starting GLM-PCA...")
    res = glmpca(
        joint_dissim_matrix.T.cpu().numpy(),  # TODO: Use Tensors
        latent_dim,
        penalty=1,
        ctl={"maxIter": maxIter, "eps": eps, "optimizeTheta": optimizeTheta},
    )
    reduced_joint_dissim_matrix = res["factors"]
    logging.info("GLM-PCA finished.")

    a_exp_dissim = reduced_joint_dissim_matrix[: a_exp_dissim.shape[0], :]
    b_exp_dissim = reduced_joint_dissim_matrix[a_exp_dissim.shape[0] :, :]
    return distance.cdist(a_exp_dissim, b_exp_dissim)


def pca_distance(a_slice, b_slice, n_top_genes, latent_dim):
    """
    Computes pairwise distances between two distributions slices after dimensionality
    reduction using PCA.

    Parameters
    ----------
    a_slice : AnnData
        AnnData object representing the first slice.

    b_slice : AnnData
        AnnData object representing the second slice.

    n_top_genes : int
        Number of highly variable genes to select for PCA.

    latent_dim : int
        Number of principal components to retain in the PCA reduction.

    Returns
    -------
    distances : np.ndarray
        Distances between the two distributions after dimensionality reduction
    """
    joint_adata = ad.concat([a_slice, b_slice])
    sc.pp.normalize_total(joint_adata, inplace=True)
    sc.pp.log1p(joint_adata)
    sc.pp.highly_variable_genes(
        joint_adata, flavor="seurat", n_top_genes=n_top_genes, inplace=True, subset=True
    )
    sc.pp.pca(joint_adata, latent_dim)
    joint_data_matrix = joint_adata.obsm["X_pca"]
    return distance.cdist(
        joint_data_matrix[: a_slice.shape[0], :],
        joint_data_matrix[a_slice.shape[0] :, :],
    )


def high_umi_gene_distance(a_exp_dissim, b_exp_dissim, n):
    """
    Computes the Kullback-Leibler (KL) divergence between two distribution
    using genes with highest UMI counts.

    Parameters
    ----------
    a_exp_dissim : torch.Tensor
        A tensor representing the first probability distribution.

    b_exp_dissim : torch.Tensor
        A tensor representing the second probability distribution.

    n : int
        Number of genes with the highest UMI counts to select for computing
        the KL divergence.

    Returns
    -------
    torch.Tensor
        KL divergence matrix between two distributions.

    """
    assert (
        a_exp_dissim.shape[1] == b_exp_dissim.shape[1]
    ), "X and Y do not have the same number of features."

    joint_dissim_matrix = torch.vstack((a_exp_dissim, b_exp_dissim))
    gene_umi_counts = torch.sum(joint_dissim_matrix, axis=0).cpu().numpy()
    top_indices = np.sort((-gene_umi_counts).argsort(kind="stable")[:n])
    a_exp_dissim = a_exp_dissim[:, top_indices]
    b_exp_dissim = b_exp_dissim[:, top_indices]
    a_exp_dissim += torch.tile(
        0.01 * (torch.sum(a_exp_dissim, axis=1) / a_exp_dissim.shape[1]),
        (a_exp_dissim.shape[1], 1),
    ).T
    b_exp_dissim += torch.tile(
        0.01 * (torch.sum(b_exp_dissim, axis=1) / b_exp_dissim.shape[1]),
        (b_exp_dissim.shape[1], 1),
    ).T
    return kl_divergence(a_exp_dissim, b_exp_dissim)


def intersect(a_list, b_list):
    """Returns the intersection between two list."""
    return [val for val in a_list if val in set(b_list)]


def norm_and_center_coordinates(spatial_dist):
    """
    Normalizes and centers spatial coordinates by subtracting the mean and
    scaling by the minimum pairwise distance

    Parameters
    ----------
    spatial_dist : np.ndarray
        Spot distance matrix of a slice.

    Returns
    -------
    np.ndarray
        Normalized and centered spatial coordinates.
    """
    return (spatial_dist - spatial_dist.mean(axis=0)) / min(
        scipy.spatial.distance.pdist(spatial_dist)
    )


def to_dense_array(X):
    """Converts a sparse matrix into a dense one"""
    np_array = np.array(X.todense()) if isinstance(X, scipy.sparse.csr.spmatrix) else X
    return torch.Tensor(np_array).double()


<<<<<<< HEAD
def get_common_genes(slices: List[AnnData]) -> List[AnnData]:
    """Returns common genes from multiple slices"""
    common_genes = slices[0].var.index
=======
def filter_for_common_genes(slices: list[AnnData]) -> None:
    """
    Filters a list of AnnData objects to retain only the common genes across
    all slices.
>>>>>>> 49321b42

    for i, slice in enumerate(slices, start=1):
        common_genes = intersect(common_genes, slice.var.index)
        if len(common_genes) == 0:
            logger.error(f"Slice {i} has no common genes with rest of the slices.")
            raise ValueError(f"Slice {i} has no common genes with rest of the slices.")

    return [slice[:, common_genes] for slice in slices]


def match_spots_using_spatial_heuristic(
    a_spatial_dist, b_spatial_dist, use_ot: bool = True
) -> np.ndarray:
    """
    Matches spatial coordinates between two datasets using either optimal
    transport or bipartite matching based on spatial proximity.

    Parameters
    ----------
    a_spatial_dist : np.ndarray
        Spot distance matrix in the first slice.

    b_spatial_dist : np.ndarray
        Spot distance matrix in the second slice.

    use_ot : bool, Optional
        If True, matches spots using optimal transport (OT); if False,
        uses minimum-weight full bipartite matching.

    Returns
    -------
    np.ndarray
        A transport matrix (`pi`) representing matching weights between
        the points in `a_spatial_dist` and `b_spatial_dist`.

    """

    len_a, len_b = len(a_spatial_dist), len(b_spatial_dist)
    a_spatial_dist, b_spatial_dist = (
        norm_and_center_coordinates(a_spatial_dist),
        norm_and_center_coordinates(b_spatial_dist),
    )
    inter_slice_spot_dist = scipy.spatial.distance_matrix(
        a_spatial_dist, b_spatial_dist
    )
    if use_ot:
        pi = ot.emd(
            np.ones(len_a) / len_a, np.ones(len_b) / len_b, inter_slice_spot_dist
        )
    else:
        row_ind, col_ind = scipy.sparse.csgraph.min_weight_full_bipartite_matching(
            scipy.sparse.csr_matrix(inter_slice_spot_dist)
        )
        pi = np.zeros((len_a, len_b))
        pi[row_ind, col_ind] = 1 / max(len_a, len_b)
        if len_a < len_b:
            pi[:, [(j not in col_ind) for j in range(len_b)]] = 1 / (len_a * len_b)
        elif len_b < len_a:
            pi[[(i not in row_ind) for i in range(len_a)], :] = 1 / (len_a * len_b)
    return pi


def kl_divergence_backend(a_exp_dissim, b_exp_dissim):
    """
    Calculates the Kullback-Leibler divergence between two distributions.

    Parameters
    ----------
    a_exp_dissim : torch.Tensor
        A tensor representing the first probability distribution.

    b_exp_dissim : torch.Tensor
        A tensor representing the second probability distribution.

    Returns
    -------
    divergence : np.ndarray
        A tensor containing the Kullback-Leibler divergence for each sample.
    """
    assert (
        a_exp_dissim.shape[1] == b_exp_dissim.shape[1]
    ), "X and Y do not have the same number of features."

    nx = ot.backend.get_backend(a_exp_dissim, b_exp_dissim)

    a_exp_dissim = a_exp_dissim / nx.sum(a_exp_dissim, axis=1, keepdims=True)
    b_exp_dissim = b_exp_dissim / nx.sum(b_exp_dissim, axis=1, keepdims=True)
    a_log_exp_dissim = nx.log(a_exp_dissim)
    b_log_exp_dissim = nx.log(b_exp_dissim)
    a_weighted_dissim_sum = nx.einsum("ij,ij->i", a_exp_dissim, a_log_exp_dissim)
    a_weighted_dissim_sum = nx.reshape(
        a_weighted_dissim_sum, (1, a_weighted_dissim_sum.shape[0])
    )
    divergence = a_weighted_dissim_sum.T - nx.dot(a_exp_dissim, b_log_exp_dissim.T)
    return nx.to_numpy(divergence)


def dissimilarity_metric(which, a_slice, b_slice, a_exp_dissim, b_exp_dissim, **kwargs):
    """
    Computes a dissimilarity matrix between two distribution using a specified
    metric.

    Parameters
    ----------
    which : str
        The dissimilarity metric to use. Options are:
        - "euc" or "euclidean" for Euclidean distance.
        - "gkl" for generalized KL divergence.
        - "kl" for KL divergence.
        - "selection_kl" for KL divergence with top 2000 high-UMI genes.
        - "pca" for PCA-based distance.
        - "glmpca" for GLM-PCA-based distance.

    a_slice : AnnData
        AnnData object containing data for the first slice.

    b_slice : AnnData
        AnnData object containing data for the second slice.

    a_exp_dissim : torch.Tensor
        A tensor representing the first probability distribution.

    b_exp_dissim : torch.Tensor
        A tensor representing the second probability distribution.

    Returns
    -------
    torch.Tensor
        A tensor representing pairwise dissimilarities between two distributions
        according to the specified metric.
    """
    match which:
        case "euc" | "euclidean":
            return torch.cdist(a_exp_dissim, b_exp_dissim)
        case "gkl":
            a_exp_dissim = a_exp_dissim + 0.01
            b_exp_dissim = b_exp_dissim + 0.01
            exp_dissim_matrix = generalized_kl_divergence(a_exp_dissim, b_exp_dissim)
            exp_dissim_matrix /= exp_dissim_matrix[exp_dissim_matrix > 0].max()
            exp_dissim_matrix *= 10
            return exp_dissim_matrix
        case "kl":
            a_exp_dissim = a_exp_dissim + 0.01
            b_exp_dissim = b_exp_dissim + 0.01
            return kl_divergence(a_exp_dissim, b_exp_dissim)
        case "selection_kl":
            return high_umi_gene_distance(a_exp_dissim, b_exp_dissim, 2000)
        case "pca":
            # TODO: Modify this function to work with Tensors
            return torch.Tensor(pca_distance(a_slice, b_slice, 2000, 20)).double()
        case "glmpca":
            # TODO: Modify this function to work with Tensors
            return torch.Tensor(
                glmpca_distance(a_exp_dissim, b_exp_dissim, **kwargs)
            ).double()
        case _:
            msg = f"Error: Invalid dissimilarity metric {which}"
            raise RuntimeError(msg)<|MERGE_RESOLUTION|>--- conflicted
+++ resolved
@@ -262,16 +262,9 @@
     return torch.Tensor(np_array).double()
 
 
-<<<<<<< HEAD
-def get_common_genes(slices: List[AnnData]) -> List[AnnData]:
+def get_common_genes(slices: list[AnnData]) -> list[AnnData]:
     """Returns common genes from multiple slices"""
     common_genes = slices[0].var.index
-=======
-def filter_for_common_genes(slices: list[AnnData]) -> None:
-    """
-    Filters a list of AnnData objects to retain only the common genes across
-    all slices.
->>>>>>> 49321b42
 
     for i, slice in enumerate(slices, start=1):
         common_genes = intersect(common_genes, slice.var.index)
