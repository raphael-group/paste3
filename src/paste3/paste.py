"""
This module provides functions to compute an optimal transport plan that aligns multiple tissue slices
using result of an ST experiment that includes a p genes by n spots transcript count matrix and coordinate
matrix of the spots
"""

import logging
from typing import Any

import numpy as np
import ot
import torch
from anndata import AnnData
from ot.lp import emd
from sklearn.decomposition import NMF
from torchnmf.nmf import NMF as TorchNMF

from paste3.helper import (
    compute_slice_weights,
    dissimilarity_metric,
    get_common_genes,
    to_dense_array,
)

logger = logging.getLogger(__name__)


def pairwise_align(
    a_slice: AnnData,
    b_slice: AnnData,
    overlap_fraction: float | None = None,
    exp_dissim_matrix: np.ndarray = None,
    alpha: float = 0.1,
    exp_dissim_metric: str = "kl",
    pi_init=None,
    a_spots_weight=None,
    b_spots_weight=None,
    norm: bool = False,
    numItermax: int = 200,
    use_gpu: bool = True,
    maxIter=1000,
    optimizeTheta=True,
    eps=1e-4,
    do_histology: bool = False,
) -> tuple[np.ndarray, dict | None]:
    r"""
    Returns a mapping :math:`( \Pi = [\pi_{ij}] )` between spots in one slice and spots in another slice
    while preserving gene expression and spatial distances of mapped spots, where :math:`\pi_{ij}` describes the probability that
    a spot i in the first slice is aligned to a spot j in the second slice.

    Given slices :math:`(X, D, g)` and :math:`(X', D', g')` containing :math:`n` and :math:`n'` spots, respectively,
    over the same :math:`p` genes, an expression cost function :math:`c`, and a parameter :math:`(0 \leq \alpha \leq 1)`,
    this function finds a mapping :math:`( \Pi \in \Gamma(g, g') )` that minimizes the following transport cost:

    .. math::
        F(\Pi; X, D, X', D', c, \alpha) = (1 - \alpha) \sum_{i,j} c(x_i, x'_j) \pi_{ij} + \alpha \sum_{i,j,k,l} (d_{ik} - d'_{jl})^2 \pi_{ij} \pi_{kl}'. \tag{1}

    subject to the regularity constraint that :math:`\pi` has to be a probabilistic coupling between :math:`g` and :math:`g'`:

    .. math::
        \pi \in \mathcal{F}(g, g') = \left\{ \pi \in \mathbb{R}^{n \times n'} \mid \pi \geq 0, \pi 1_{n'} = g, \pi^T 1_n = g' \right\}. \tag{2}

    Where:

        - :math:`X` and :math:`X'` represent the gene expression data for each slice,
        - :math:`D` and :math:`D'` represent the spatial distance matrices for each slice,
        - :math:`c` is a cost function applied to expression differences, and
        - :math:`\alpha` is a parameter that balances expression and spatial distance preservation in the mapping.
        - :math:`g` and :math:`g'` represent probability distribution over the spots in slice :math:`X` and :math:`X'`, respectively

    .. note::
        When the value for :math:`\textit {overlap_fraction}` is provided, this function solves the :math:`\textit{partial pairwise slice alignment problem}`
        by minimizing the same objective function as Equation (1), but with a different set of constraints that allow for unmapped spots.
        Given a parameter :math:`s \in [0, 1]` describing the fraction of mass to transport between :math:`g` and :math:`g'`, we define a set
        :math:`\mathcal{P}(g, g', s)` of :math:`s`-:math:`\textit{partial}` couplings between distributions :math:`g` and :math:`g'` as:

        .. math::
            \mathcal{P}(g, g', s) = \left\{ \pi \in \mathbb{R}^{n \times n'} \mid \pi \geq 0, \pi 1_{n'} \leq g, \pi^T 1_n \leq g', 1_n^T \pi 1_{n'} = s \right\}. \tag{3}

        Where:

            - :math:`s \in [0, 1]` is the overlap percentage between the two slices to align. (The constraint :math:`1_n^T \pi 1_{n'} = s` ensures that only the fraction of :math:`s` probability mass is transported)

    Parameters
    ----------
    a_slice : AnnData
        AnnData object containing data for the first slice.
    b_slice : AnnData
        AnnData object containing data for the second slice.
    overlap_fraction : float, optional
        Fraction of overlap between the two slices, must be between 0 and 1. If None, full alignment is performed.
    exp_dissim_matrix : np.ndarray, optional
        Precomputed expression dissimilarity matrix between two slices. If None, it will be computed.
    alpha : float, default=0.1
        Regularization parameter balancing transcriptional dissimilarity and spatial distance among aligned spots.
        Setting alpha = 0 uses only transcriptional information, while alpha = 1 uses only spatial coordinates.
    exp_dissim_metric : str, default="kl"
        Metric used to compute the expression dissimilarity with the following options:
        - 'kl' for Kullback-Leibler divergence between slices,
        - 'euc' for Euclidean distance,
        - 'gkl' for generalized Kullback-Leibler divergence,
        - 'selection_kl' for a selection-based KL approach,
        - 'pca' for Principal Component Analysis,
        - 'glmpca' for Generalized Linear Model PCA.
    pi_init : np.ndarray, optional
        Initial transport plan. If None, it will be computed.
    a_spots_weight : np.ndarray, optional
        Weight distribution for the spots in the first slice. If None, uniform weights are used.
    b_spots_weight : np.ndarray, optional
        Weight distribution for the spots in the second slice. If None, uniform weights are used.
    norm : bool, default=False
        If True, normalizes spatial distances.
    numItermax : int, default=200
        Maximum number of iterations for the optimization.
    use_gpu : bool, default=True
        Whether to use GPU for computations. If True but no GPU is available, will default to CPU.
    maxIter : int, default=1000
        Maximum number of iterations for the dissimilarity calculation.
    optimizeTheta : bool, default=True
        Whether to optimize theta during dissimilarity calculation.
    eps : float, default=1e-4
        Tolerance level for convergence.
    do_histology : bool, default=False
        If True, incorporates RGB dissimilarity from histology data.

    Returns
    -------
    Tuple[np.ndarray, Optional[int]]
        - pi : np.ndarray
          Optimal transport plan for aligning the two slices.r
        - info : Optional[int]
          Information on the optimization process (if `return_obj` is True), else None.
    """
    if use_gpu and not torch.cuda.is_available():
        logger.info("GPU is not available, resorting to torch CPU.")
        use_gpu = False

    device = "cuda" if use_gpu else "cpu"

    slices, _ = get_common_genes([a_slice, b_slice])
    a_slice, b_slice = slices

    a_dist = torch.Tensor(a_slice.obsm["spatial"]).double()
    b_dist = torch.Tensor(b_slice.obsm["spatial"]).double()

    a_exp_dissim = to_dense_array(a_slice.X).double().to(device)
    b_exp_dissim = to_dense_array(b_slice.X).double().to(device)

    a_spatial_dist = torch.cdist(a_dist, a_dist).double().to(device)
    b_spatial_dist = torch.cdist(b_dist, b_dist).double().to(device)

    if exp_dissim_matrix is None:
        exp_dissim_matrix = dissimilarity_metric(
            exp_dissim_metric,
            a_slice,
            b_slice,
            a_exp_dissim,
            b_exp_dissim,
            latent_dim=50,
            filter=True,
            maxIter=maxIter,
            eps=eps,
            optimizeTheta=optimizeTheta,
        )
    exp_dissim_matrix = torch.Tensor(exp_dissim_matrix).double().to(device)

    if do_histology:
        # Calculate RGB dissimilarity
        rgb_dissim_matrix = (
            torch.cdist(
                torch.Tensor(a_slice.obsm["rgb"]).double(),
                torch.Tensor(b_slice.obsm["rgb"]).double(),
            )
            .to(exp_dissim_matrix.dtype)
            .to(device)
        )

        # Scale M_exp and rgb_dissim_matrix, obtain M by taking half from each
        rgb_dissim_matrix /= rgb_dissim_matrix[rgb_dissim_matrix > 0].max()
        rgb_dissim_matrix *= exp_dissim_matrix.max()
        exp_dissim_matrix = 0.5 * exp_dissim_matrix + 0.5 * rgb_dissim_matrix

    if a_spots_weight is None:
        a_spots_weight = torch.ones((a_slice.shape[0],)) / a_slice.shape[0]
        a_spots_weight = a_spots_weight.double().to(device)
    else:
        a_spots_weight = torch.Tensor(a_spots_weight).double().to(device)

    if b_spots_weight is None:
        b_spots_weight = torch.ones((b_slice.shape[0],)) / b_slice.shape[0]
        b_spots_weight = b_spots_weight.double().to(device)
    else:
        b_spots_weight = torch.Tensor(b_spots_weight).double().to(device)

    if norm:
        a_spatial_dist /= torch.min(a_spatial_dist[a_spatial_dist > 0])
        b_spatial_dist /= torch.min(b_spatial_dist[b_spatial_dist > 0])
        if overlap_fraction:
            a_spatial_dist /= a_spatial_dist[a_spatial_dist > 0].max()
            a_spatial_dist *= exp_dissim_matrix.max()
            b_spatial_dist /= b_spatial_dist[b_spatial_dist > 0].max()
            b_spatial_dist *= exp_dissim_matrix.max()

    if pi_init is not None:
        pi_init = torch.Tensor(pi_init).double().to(device)
        pi_init = (1 / torch.sum(pi_init)) * pi_init

    return my_fused_gromov_wasserstein(
        exp_dissim_matrix,
        a_spatial_dist,
        b_spatial_dist,
        a_spots_weight,
        b_spots_weight,
        alpha=alpha,
        overlap_fraction=overlap_fraction,
        pi_init=pi_init,
        loss_fun="square_loss",
        numItermax=maxIter if overlap_fraction else numItermax,
    )


def center_align(
    initial_slice: AnnData,
    slices: list[AnnData],
    slice_weights=None,
    alpha: float = 0.1,
    n_components: int = 15,
    threshold: float = 0.001,
    max_iter: int = 10,
    exp_dissim_metric: str = "kl",
    norm: bool = False,
    random_seed: int | None = None,
    pi_inits: list[np.ndarray] | None = None,
    spots_weights=None,
    use_gpu: bool = True,
    fast: bool = False,
    pbar: Any = None,
) -> tuple[AnnData, list[np.ndarray]]:
    r"""
    Infers a "center" slice consisting of a low rank expression matrix :math:`X = WH` and a collection of
    :math:`\pi` of mappings from the spots of the center slice to the spots of each input slice.

    Given slices :math:`(X^{(1)}, D^{(1)}, g^{(1)}), \dots, (X^{(t)}, D^{(t)}, g^{(t)})` containing :math:`n_1, \dots, n_t`
    spots, respectively over the same :math:`p` genes, a spot distance matrix :math:`D \in \mathbb{R}^{n \times n}_{+}`,
    a distribution :math:`g` over :math:`n` spots, an expression cost function :math:`c`, a distribution
    :math:`\lambda \in \mathbb{R}^t_{+}` and parameters :math:`0 \leq \alpha \leq 1`, :math:`m \in \mathbb{N}`,
    find an expression matrix :math:`X = WH` where :math:`W \in \mathbb{R}^{p \times m}_{+}` and :math:`H \in \mathbb{R}^{m \times n}_{+}`,
    and mappings :math:`\Pi^{(q)} \in \Gamma(g, g^{(q)})` for each slice :math:`q = 1, \dots, t` that minimize the following objective:

    .. math::
        R(W, H, \Pi^{(1)}, \dots, \Pi^{(t)}) = \sum_q \lambda_q F(\Pi^{(q)}; WH, D, X^{(q)}, D^{(q)}, c, \alpha)

        = \sum_q \lambda_q \left[(1 - \alpha) \sum_{i,j} c(WH_{\cdot,i}, x^{(q)}_j) \pi^{(q)}_{ij} + \alpha \sum_{i,j,k,l} (d_{ik} - d^{(q)}_{jl})^2 \pi^{(q)}_{ij} \pi^{(q)}_{kl} \right].

    Where:

        - :math:`X^{q} = [x_{ij}] \in \mathbb{N}^{p \times n_t}` is a :math:`p` genes by :math:`n_t` spots transcript count matrix for :math:`q^{th}` slice,
        - :math:`D^{(q)}`, where :math:`d_ij = \parallel z_.i - z_.j \parallel` is the spatial distance between spot :math:`i` and :math:`j`, represents the spot pairwise distance matrix for :math:`q^{th}` slice,
        - :math:`c: \mathbb{R}^{p}_{+} \times \mathbb{R}^{p}_{+} \to \mathbb{R}_{+}`, is a function that measures a nonnegative cost between the expression profiles of two spots over all genes
        - :math:`\alpha` is a parameter balancing expression and spatial distance preservation,
        - :math:`W` and :math:`H` form the low-rank approximation of the center slice's expression matrix, and
        - :math:`\lambda_q` weighs each slice :math:`q` in the objective.

    Parameters
    ----------
    initial_slice : AnnData
        An AnnData object that represent a slice to be used as a reference data for alignment
    slices : List[AnnData]
        A list of AnnData objects that represent different slices to be aligned with the initial slice.
    slice_weights : List[float], optional
        Weights for each slice in the alignment process. If None, all slices are treated equally.
    alpha : float, default=0.1
        Regularization parameter balancing transcriptional dissimilarity and spatial distance among aligned spots.
        Setting \alpha = 0 uses only transcriptional information, while \alpha = 1 uses only spatial coordinates.
    n_components : int, default=15
        Number of components to use for the NMF.
    threshold : float, default=0.001
        Convergence threshold for the optimization process. The process stops when the change
        in loss is below this threshold.
    max_iter : int, default=10
        Maximum number of iterations for the optimization process.
    exp_dissim_metric : str, default="kl"
        The metric used to compute dissimilarity. Options include "euclidean" or "kl" for
        Kullback-Leibler divergence.
    norm : bool, default=False
        If True, normalizes spatial distances.
    random_seed : Optional[int], default=None
        Random seed for reproducibility.
    pi_inits : Optional[List[np.ndarray]], default=None
        Initial transport plans for each slice. If None, it will be computed.
    spots_weights : List[float], optional
        Weights for individual spots in each slices. If None, uniform distribution is used.
    use_gpu : bool, default=True
        Whether to use GPU for computations. If True but no GPU is available, will default to CPU.
    fast : bool, default=False
        Whether to use the fast (untested) torch nmf library
    pbar : Any, default=None
        Progress bar (tqdm or derived) for tracking the optimization process.
        Something that has an `update` method.
    Returns
    -------
    Tuple[AnnData, List[np.ndarray]]
        A tuple containing:
        - center_slice : AnnData
            The aligned AnnData object representing the center slice after optimization.
        - pis : List[np.ndarray]
            List of optimal transport distributions for each slice after alignment.

    Returns:
        - Inferred center slice with full and low dimensional representations (feature_matrix, coeff_matrix) of the gene expression matrix.
        - List of pairwise alignment mappings of the center slice (rows) to each input slice (columns).
    """
    if use_gpu and not torch.cuda.is_available():
        logger.info("GPU is not available, resorting to torch CPU.")
        use_gpu = False

    device = "cuda" if use_gpu else "cpu"

    if slice_weights is None:
        slice_weights = len(slices) * [1 / len(slices)]

    if spots_weights is None:
        spots_weights = len(slices) * [None]

    slices, common_genes = get_common_genes(slices)
    initial_slice = initial_slice[:, common_genes]

    feature_matrix, coeff_matrix = center_NMF(
        initial_slice.X,
        slices,
        pi_inits,
        slice_weights,
        n_components,
        random_seed,
        exp_dissim_metric=exp_dissim_metric,
        device=device,
    )

    pis = [None for _ in slices] if pi_inits is None else pi_inits

    iteration_count = 0
    loss_init = 0
    loss_diff = 100
    while loss_diff > threshold and iteration_count < max_iter:
        logger.info(f"Iteration: {iteration_count}")
        pis, loss = center_ot(
            feature_matrix,
            coeff_matrix,
            slices,
            initial_slice.obsm["spatial"],
            common_genes,
            alpha,
            use_gpu,
            exp_dissim_metric=exp_dissim_metric,
            norm=norm,
            pi_inits=pis,
            spot_weights=spots_weights,
        )
        logger.info("center_ot done")
        feature_matrix, coeff_matrix = center_NMF(
            feature_matrix,
            slices,
            pis,
            slice_weights,
            n_components,
            random_seed,
            exp_dissim_metric=exp_dissim_metric,
            device=device,
            fast=fast,
        )
        loss_new = np.dot(loss, slice_weights)
        iteration_count += 1
        loss_diff = abs(loss_init - loss_new)
        logger.info(f"Objective {loss_new} | Difference: {loss_diff}")
        loss_init = loss_new

        if pbar is not None:
            pbar.update(1)

    center_slice = initial_slice.copy()
    center_slice.X = np.dot(feature_matrix, coeff_matrix)
    center_slice.uns["paste_W"] = feature_matrix
    center_slice.uns["paste_H"] = coeff_matrix
    center_slice.uns["full_rank"] = (
        center_slice.shape[0]
        * compute_slice_weights(slice_weights, pis, slices, device).cpu().numpy()
    )
    center_slice.uns["obj"] = loss_init
    return center_slice, pis


# --------------------------- HELPER METHODS -----------------------------------


def center_ot(
    feature_matrix: np.ndarray,
    coeff_matrix: np.ndarray,
    slices: list[AnnData],
    center_coordinates: np.ndarray,
    common_genes: list[str],
    alpha: float,
    use_gpu: bool,
    exp_dissim_metric: str = "kl",
    norm: bool = False,
    pi_inits: list[np.ndarray] | None = None,
    spot_weights: list[float] | None = None,
    numItermax: int = 200,
) -> tuple[list[np.ndarray], np.ndarray]:
    r"""Computes the optimal mappings \Pi^{(1)}, \ldots, \Pi^{(t)} given W (specified features)
    and H (coefficient matrix) by solving the pairwise slice alignment problem between the
    center slice and each slices separately

    Parameters
    ----------
    feature_matrix : np.ndarray
        The matrix representing features extracted from the initial slice.
    coeff_matrix : np.ndarray
        The matrix representing the coefficients corresponding to the features.
    slices : List[AnnData]
        A list of AnnData objects representing the slices to be aligned with the center slice.
    center_coordinates : np.ndarray
        Spatial coordinates of the center slice.
    common_genes : Index
        Index of common genes shared among all slices for alignment.
    alpha : float
        Regularization parameter balancing transcriptional dissimilarity and spatial distance among aligned spots.
        Setting \alpha = 0 uses only transcriptional information, while \alpha = 1 uses only spatial coordinates.
    use_gpu : bool
        Whether to use GPU for computations. If True but no GPU is available, will default to CPU.
    exp_dissim_metric : str, default="kl"
        Metric used to compute the expression dissimilarity between slices. Options include "euclidean" and "kl".
    norm : bool, default=False
        If True, normalizes spatial distances.
    pi_inits : Optional[List[np.ndarray]], default=None
        Initial transport plans for each slice. If None, it will be computed.
    spot_weights : Optional[List[float]], default=None
        Weights for individual spots in each slice. If None, uniform distribution is used.
    numItermax : int, default=200
        Maximum number of iterations allowed for the optimization process.

    Returns
    -------
    Tuple[List[np.ndarray], np.ndarray]
        A tuple containing:
        - pis : List[np.ndarray]
            List of optimal transport plans for aligning each slice to the center slice.
        - losses : np.ndarray
            Array of loss values corresponding to each slice alignment.
    """

    center_slice = AnnData(np.dot(feature_matrix, coeff_matrix))
    center_slice.var.index = common_genes
    center_slice.obsm["spatial"] = center_coordinates

    if spot_weights is None:
        spot_weights = len(slices) * [None]

    pis = []
    losses = []
    logger.info("Solving Pairwise Slice Alignment Problem.")
    for i in range(len(slices)):
        logger.info(f"Slice {i}")
        pi, loss = pairwise_align(
            center_slice,
            slices[i],
            alpha=alpha,
            exp_dissim_metric=exp_dissim_metric,
            pi_init=pi_inits[i],
            b_spots_weight=spot_weights[i],
            norm=norm,
            numItermax=numItermax,
            use_gpu=use_gpu,
        )
        pis.append(pi)
        losses.append(loss["loss"][-1])
    return pis, np.array(losses)


def center_NMF(
    feature_matrix: np.ndarray,
    slices: list[AnnData],
    pis: list[torch.Tensor] | None,
    slice_weights: list[float] | None,
    n_components: int,
    random_seed: float,
    exp_dissim_metric: str = "kl",
    device="cpu",
    fast: bool = False,
):
    r"""
    Finds two low-rank matrices \( W \) (feature matrix) and \( H \) (coefficient matrix) that approximate expression matrices of all
    slices by minimizing the following objective function:

    .. math::
            S(W, H) = \sum_q \lambda_q \sum_{i, j} c((WH)_i, x_j^{(q)}) \pi_{ij}^{(q)}

    Parameters
    ----------
    feature_matrix : np.ndarray
        The matrix representing the features extracted from the slices.
    slices : List[AnnData]
        A list of AnnData objects representing the slices involved in the mapping.
    pis : List[torch.Tensor]
        List of optimal transport plans for each slice, used to weight the features.
    slice_weights : List[float]
        Weights associated with each slice, indicating their importance in the NMF process.
    n_components : int
        The number of components to extract from the NMF.
    random_seed : int
        Random seed for reproducibility.
    exp_dissim_metric : str, default="kl"
        The metric used for measuring dissimilarity. Options include "euclidean" and "kl"
        for Kullback-Leibler divergence.
    fast : bool, default=False
        Whether to use the fast (untested) torch nmf library
    Returns
    -------
    Tuple[np.ndarray, np.ndarray]
        A tuple containing:
        - new_feature_matrix : np.ndarray
            The updated matrix of features after applying NMF.
        - new_coeff_matrix : np.ndarray
            The updated matrix of coefficients resulting from the NMF decomposition.
    """
    logger.info("Solving Center Mapping NMF Problem.")

    if pis is not None:
        pis = [torch.Tensor(pi).double().to(device) for pi in pis]
        feature_matrix = (
            feature_matrix.shape[0]
            * compute_slice_weights(slice_weights, pis, slices, device).cpu().numpy()
        )
    if fast:
        nmf_model = TorchNMF(feature_matrix.T.shape, rank=n_components).to(
            feature_matrix.device
        )
    else:
        exp_dissim_metric = exp_dissim_metric.lower()
        nmf_model = NMF(
            n_components=n_components,
            init="random",
            random_state=random_seed,
            solver="cd" if exp_dissim_metric[:3] == "euc" else "mu",
            beta_loss="frobenius"
            if exp_dissim_metric[:3] == "euc"
            else "kullback-leibler",
        )

    if fast:
        nmf_model.fit(feature_matrix.T)
        new_feature_matrix = nmf_model.W.double().detach().cpu().numpy()
        new_coeff_matrix = nmf_model.H.T.detach().cpu().numpy()
    else:
        new_feature_matrix = nmf_model.fit_transform(feature_matrix)
        new_coeff_matrix = nmf_model.components_
    return new_feature_matrix, new_coeff_matrix


def my_fused_gromov_wasserstein(
    exp_dissim_matrix: torch.Tensor,
    a_spatial_dist: torch.Tensor,
    b_spatial_dist: torch.Tensor,
    a_spots_weight: torch.Tensor,
    b_spots_weight: torch.Tensor,
    alpha: float | None = 0.5,
    overlap_fraction: float | None = None,
    pi_init: np.ndarray | None = None,
    loss_fun: str | None = "square_loss",
    armijo: bool | None = False,
    numItermax: int | None = 200,
    tol_rel: float | None = 1e-9,
    tol_abs: float | None = 1e-9,
    numItermaxEmd: int | None = 100000,
    dummy: int | None = 1,
    **kwargs,
) -> tuple[np.ndarray, dict]:
    """
    Computes a transport plan to align two weighted spatial distributions based on expression
    dissimilarity matrix and spatial distances, using the Gromov-Wasserstein framework.
    Also allows for partial alignment by specifying an overlap fraction.

    Parameters
    ----------
    exp_dissim_matrix : torch.Tensor
        Expression dissimilarity matrix between two slices.
    a_spatial_dist : torch.Tensor
        Spot distance matrix in the first slice.
    b_spatial_dist : torch.Tensor
        Spot distance matrix in the second slice.
    a_spots_weight : torch.Tensor
        Weight distribution for the spots in the first slice.
    b_spots_weight : torch.Tensor
        Weight distribution for the spots in the second slice.
    alpha : float, Optional
        Regularization parameter balancing transcriptional dissimilarity and spatial distance among aligned spots.
        Setting \alpha = 0 uses only transcriptional information, while \alpha = 1 uses only spatial coordinates.
    overlap_fraction : float, Option
        Fraction of overlap between the two slices, must be between 0 and 1. If None, full alignment is performed.
    pi_init : torch.Tensor, Optional
        Initial transport plan. If None, it will be computed.
    loss_fun : str, Optional
        Loss function to be used in optimization. Default is "square_loss".
    armijo : bool, Optional
        If True, uses Armijo rule for line search during optimization.
    numItermax : int, Optional
        Maximum number of iterations allowed for the optimization process.
    tol_rel : float, Optional
        Relative tolerance for convergence, by default 1e-9.
    tol_abs : float, Optional
        Absolute tolerance for convergence, by default 1e-9.
    numItermaxEmd : int, Optional
        Maximum iterations for Earth Mover's Distance (EMD) solver.
    dummy : int, Optional
        Number of dummy points for partial overlap, by default 1.


    Returns
    -------
    Tuple[np.ndarray, Optional[dict]]
        - pi : np.ndarray
          Optimal transport plan that minimizes the fused gromov-wasserstein distance between
          two distributions
        - info : Optional[dict]
          A dictionary containing details of teh optimization process.

    For more info, see: https://pythonot.github.io/gen_modules/ot.gromov.html
    """

    if overlap_fraction is not None:
        if overlap_fraction < 0:
            raise ValueError(
                "Problem infeasible. Overlap fraction should be greater than 0."
            )
        if overlap_fraction > min(a_spots_weight.sum(), b_spots_weight.sum()):
            raise ValueError(
                "Problem infeasible. Overlap fraction should lower or equal to min(|p|_1, |q|_1)."
            )

        _info = {"err": []}
        count = 0
        _a_spots_weight = torch.cat(
            [
                a_spots_weight,
                torch.Tensor(
                    [(b_spots_weight.sum() - overlap_fraction) / dummy] * dummy
                ).to(a_spots_weight.device),
            ]
        )
        _b_spots_weight = torch.cat(
            [
                b_spots_weight,
                torch.Tensor(
                    [(b_spots_weight.sum() - overlap_fraction) / dummy] * dummy
                ).to(a_spots_weight.device),
            ]
        )

    def f_loss(pi):
        """Compute the Gromov-Wasserstein loss for a given transport plan."""
        combined_spatial_cost, a_gradient, b_gradient = ot.gromov.init_matrix(
            a_spatial_dist,
            b_spatial_dist,
            torch.sum(pi, axis=1).reshape(-1, 1).to(a_spatial_dist.dtype),
            torch.sum(pi, axis=0).reshape(1, -1).to(b_spatial_dist.dtype),
            loss_fun,
        )
        return ot.gromov.gwloss(combined_spatial_cost, a_gradient, b_gradient, pi)

    def f_gradient(pi):
        """Compute the gradient of the Gromov-Wasserstein loss for a given transport plan."""
        combined_spatial_cost, a_gradient, b_gradient = ot.gromov.init_matrix(
            a_spatial_dist,
            b_spatial_dist,
            torch.sum(pi, axis=1).reshape(-1, 1),
            torch.sum(pi, axis=0).reshape(1, -1),
            loss_fun,
        )
        return ot.gromov.gwggrad(combined_spatial_cost, a_gradient, b_gradient, pi)

<<<<<<< HEAD
    def line_search(f_cost, pi, pi_diff, linearized_matrix, cost_pi, **kwargs):
=======
    if loss_fun == "kl_loss":
        armijo = True  # there is no closed form line-search with KL

    def line_search(f_cost, pi, pi_diff, linearized_matrix, cost_pi, _, **kwargs):
>>>>>>> 868c0825
        """Solve the linesearch in the fused wasserstein iterations"""
        if overlap_fraction:
            nonlocal count
            # keep track of error only on every 10th iteration
            if count % 10 == 0:
                _info["err"].append(torch.norm(pi_diff))
            count += 1

        if loss_fun == "kl_loss" or armijo:
            return ot.optim.line_search_armijo(
                f_cost, pi, pi_diff, linearized_matrix, cost_pi, **kwargs
            )
        if overlap_fraction:
            return line_search_partial(
                alpha,
                exp_dissim_matrix,
                pi,
                a_spatial_dist,
                b_spatial_dist,
                pi_diff,
                loss_fun=loss_fun,
            )
<<<<<<< HEAD
        return solve_gromov_linesearch(
            pi,
            pi_diff,
            cost_pi,
            a_spatial_dist,
            b_spatial_dist,
            exp_dissim_matrix=0.0,
            alpha=1.0,
=======
        return ot.gromov.solve_gromov_linesearch(
            G=pi,
            deltaG=pi_diff,
            cost_G=cost_pi,
            C1=a_spatial_dist,
            C2=b_spatial_dist,
            M=0.0,
            reg=2 * 1.0,
            nx=nx,
>>>>>>> 868c0825
            **kwargs,
        )

    def lp_solver(
        a_spots_weight,
        b_spots_weight,
        exp_dissim_matrix,
    ):
        """Solves the Earth Movers distance problem and returns the OT matrix"""
        if overlap_fraction:
            _exp_dissim_matrix = torch.nn.functional.pad(
                exp_dissim_matrix, pad=(0, dummy, 0, dummy), mode="constant"
            )
            _exp_dissim_matrix[-dummy:, -dummy:] = torch.max(exp_dissim_matrix) * 1e2

            _pi, _innerlog = emd(
                _a_spots_weight, _b_spots_weight, _exp_dissim_matrix, 1000000, log=True
            )
            if _innerlog.get("warning"):
                raise ValueError(
                    "Error in EMD resolution: Increase the number of dummy points."
                )
            return _pi[: len(a_spots_weight), : len(b_spots_weight)], _innerlog
        return emd(
            a_spots_weight,
            b_spots_weight,
            exp_dissim_matrix,
            numItermaxEmd,
            log=True,
        )

    pi, info = ot.optim.generic_conditional_gradient(
        a=a_spots_weight,
        b=b_spots_weight,
        M=(1 - alpha) * exp_dissim_matrix,
        f=f_loss,
        df=f_gradient,
        reg1=alpha,
        reg2=None,
        lp_solver=lp_solver,
        line_search=line_search,
        G0=pi_init,
        log=True,
        numItermax=numItermax,
        stopThr=tol_rel,
        stopThr2=tol_abs,
        **kwargs,
    )
    if overlap_fraction:
        info["err"] = _info["err"]
    return pi, info


<<<<<<< HEAD
def solve_gromov_linesearch(
    pi: torch.Tensor,
    pi_diff: torch.Tensor,
    cost_pi: float,
    a_spatial_dist: torch.Tensor,
    b_spatial_dist: torch.Tensor,
    exp_dissim_matrix: float,
    alpha: float,
    alpha_min: float | None = None,
    alpha_max: float | None = None,
):
    """
    Perform a line search to optimize the transport plan with respect to the Gromov-Wasserstein loss.

    Parameters
    ----------
    pi : torch.Tensor
        The transport map at a given iteration of the FW
    pi_diff : torch.Tensor
        Difference between the optimal map found by linearization in the fused wasserstein algorithm and the value at a given iteration
    cost_pi : float
        Value of the cost at `G`
    a_spatial_dist : torch.Tensor
        Spot distance matrix in the first slice.
    b_spatial_dist : torch.Tensor
        Spot distance matrix in the second slice.
    exp_dissim_matrix : torch.Tensor
         Expression dissimilarity matrix between two slices.
    alpha : float
        Regularization parameter balancing transcriptional dissimilarity and spatial distance among aligned spots.
        Setting \alpha = 0 uses only transcriptional information, while \alpha = 1 uses only spatial coordinates.
    alpha_min : float, Optional
        Minimum value for alpha
    alpha_max : float, Optional
        Maximum value for alpha
    nx : str, Optional
        If let to its default value None, a backend test will be conducted.

    Returns
    -------
    minimal_cost : float
        The optimal step size of the fused wasserstein
    fc : int
        Number of function call. (Not used in this case)
    cost_pi : float
        The final cost after the update of the transport plan.

    .. _references-solve-linesearch:
    References
    ----------
    .. [24] Vayer Titouan, Chapel Laetitia, Flamary Rémi, Tavenard Romain and Courty Nicolas
        "Optimal Transport for structured data with application on graphs"
        International Conference on Machine Learning (ICML). 2019.
    """

    dot = torch.matmul(torch.matmul(a_spatial_dist, pi_diff), b_spatial_dist.T)
    a = -2 * alpha * torch.sum(dot * pi_diff)
    b = torch.sum(exp_dissim_matrix * pi_diff) - 2 * alpha * (
        torch.sum(dot * pi)
        + torch.sum(
            torch.matmul(torch.matmul(a_spatial_dist, pi), b_spatial_dist.T) * pi_diff
        )
    )

    minimal_cost = ot.optim.solve_1d_linesearch_quad(a, b)
    if alpha_min is not None or alpha_max is not None:
        minimal_cost = np.clip(minimal_cost, alpha_min, alpha_max)

    # the new cost is deduced from the line search quadratic function
    cost_pi = cost_pi + a * (minimal_cost**2) + b * minimal_cost

    return minimal_cost, 1, cost_pi


=======
>>>>>>> 868c0825
def line_search_partial(
    alpha: float,
    exp_dissim_matrix: torch.Tensor,
    pi: torch.Tensor,
    a_spatial_dist: torch.Tensor,
    b_spatial_dist: torch.Tensor,
    pi_diff: torch.Tensor,
    loss_fun: str = "square_loss",
):
    """
    Solve the linesearch in the fused wasserstein iterations for partially overlapping slices

    Parameters
    ----------
    alpha : float
        Regularization parameter balancing transcriptional dissimilarity and spatial distance among aligned spots.
        Setting \alpha = 0 uses only transcriptional information, while \alpha = 1 uses only spatial coordinates.
    exp_dissim_matrix : torch.Tensor
        Expression dissimilarity matrix between two slices.
    pi : torch.Tensor
        The transport map at a given iteration of the FW.
    a_spatial_dist : torch.Tensor
        Spot distance matrix in the first slice.
    b_spatial_dist : torch.Tensor
        Spot distance matrix in the first slice.
    pi_diff : torch.Tensor
        Difference between the optimal map found by linearization in the fused wasserstein algorithm and the value at a given iteration
    loss_fun : str, Optional
        Loss function to be used in optimization. Default is "square_loss".

    Returns
    -------
    minimal_cost : float
        The optimal step size of the fused wasserstein
    a : float
        The computed value for the first cost component.
    cost_G : float
        The final cost after the update of the transport plan.
    """
    combined_spatial_cost, a_gradient, b_gradient = ot.gromov.init_matrix(
        a_spatial_dist,
        b_spatial_dist,
        torch.sum(pi_diff, axis=1).reshape(-1, 1),
        torch.sum(pi_diff, axis=0).reshape(1, -1),
        loss_fun,
    )

    dot = torch.matmul(torch.matmul(a_spatial_dist, pi_diff), b_spatial_dist.T)
    a = alpha * torch.sum(dot * pi_diff)
    b = (1 - alpha) * torch.sum(exp_dissim_matrix * pi_diff) + 2 * alpha * torch.sum(
        ot.gromov.gwggrad(combined_spatial_cost, a_gradient, b_gradient, pi_diff)
        * 0.5
        * pi
    )
    minimal_cost = ot.optim.solve_1d_linesearch_quad(a, b)
    pi = pi + minimal_cost * pi_diff
    combined_spatial_cost, a_gradient, b_gradient = ot.gromov.init_matrix(
        a_spatial_dist,
        b_spatial_dist,
        torch.sum(pi, axis=1).reshape(-1, 1),
        torch.sum(pi, axis=0).reshape(1, -1),
        loss_fun,
    )
    cost_G = (1 - alpha) * torch.sum(exp_dissim_matrix * pi) + alpha * ot.gromov.gwloss(
        combined_spatial_cost, a_gradient, b_gradient, pi
    )
    return minimal_cost, a, cost_G<|MERGE_RESOLUTION|>--- conflicted
+++ resolved
@@ -677,14 +677,7 @@
         )
         return ot.gromov.gwggrad(combined_spatial_cost, a_gradient, b_gradient, pi)
 
-<<<<<<< HEAD
-    def line_search(f_cost, pi, pi_diff, linearized_matrix, cost_pi, **kwargs):
-=======
-    if loss_fun == "kl_loss":
-        armijo = True  # there is no closed form line-search with KL
-
     def line_search(f_cost, pi, pi_diff, linearized_matrix, cost_pi, _, **kwargs):
->>>>>>> 868c0825
         """Solve the linesearch in the fused wasserstein iterations"""
         if overlap_fraction:
             nonlocal count
@@ -707,16 +700,6 @@
                 pi_diff,
                 loss_fun=loss_fun,
             )
-<<<<<<< HEAD
-        return solve_gromov_linesearch(
-            pi,
-            pi_diff,
-            cost_pi,
-            a_spatial_dist,
-            b_spatial_dist,
-            exp_dissim_matrix=0.0,
-            alpha=1.0,
-=======
         return ot.gromov.solve_gromov_linesearch(
             G=pi,
             deltaG=pi_diff,
@@ -725,8 +708,6 @@
             C2=b_spatial_dist,
             M=0.0,
             reg=2 * 1.0,
-            nx=nx,
->>>>>>> 868c0825
             **kwargs,
         )
 
@@ -780,83 +761,6 @@
     return pi, info
 
 
-<<<<<<< HEAD
-def solve_gromov_linesearch(
-    pi: torch.Tensor,
-    pi_diff: torch.Tensor,
-    cost_pi: float,
-    a_spatial_dist: torch.Tensor,
-    b_spatial_dist: torch.Tensor,
-    exp_dissim_matrix: float,
-    alpha: float,
-    alpha_min: float | None = None,
-    alpha_max: float | None = None,
-):
-    """
-    Perform a line search to optimize the transport plan with respect to the Gromov-Wasserstein loss.
-
-    Parameters
-    ----------
-    pi : torch.Tensor
-        The transport map at a given iteration of the FW
-    pi_diff : torch.Tensor
-        Difference between the optimal map found by linearization in the fused wasserstein algorithm and the value at a given iteration
-    cost_pi : float
-        Value of the cost at `G`
-    a_spatial_dist : torch.Tensor
-        Spot distance matrix in the first slice.
-    b_spatial_dist : torch.Tensor
-        Spot distance matrix in the second slice.
-    exp_dissim_matrix : torch.Tensor
-         Expression dissimilarity matrix between two slices.
-    alpha : float
-        Regularization parameter balancing transcriptional dissimilarity and spatial distance among aligned spots.
-        Setting \alpha = 0 uses only transcriptional information, while \alpha = 1 uses only spatial coordinates.
-    alpha_min : float, Optional
-        Minimum value for alpha
-    alpha_max : float, Optional
-        Maximum value for alpha
-    nx : str, Optional
-        If let to its default value None, a backend test will be conducted.
-
-    Returns
-    -------
-    minimal_cost : float
-        The optimal step size of the fused wasserstein
-    fc : int
-        Number of function call. (Not used in this case)
-    cost_pi : float
-        The final cost after the update of the transport plan.
-
-    .. _references-solve-linesearch:
-    References
-    ----------
-    .. [24] Vayer Titouan, Chapel Laetitia, Flamary Rémi, Tavenard Romain and Courty Nicolas
-        "Optimal Transport for structured data with application on graphs"
-        International Conference on Machine Learning (ICML). 2019.
-    """
-
-    dot = torch.matmul(torch.matmul(a_spatial_dist, pi_diff), b_spatial_dist.T)
-    a = -2 * alpha * torch.sum(dot * pi_diff)
-    b = torch.sum(exp_dissim_matrix * pi_diff) - 2 * alpha * (
-        torch.sum(dot * pi)
-        + torch.sum(
-            torch.matmul(torch.matmul(a_spatial_dist, pi), b_spatial_dist.T) * pi_diff
-        )
-    )
-
-    minimal_cost = ot.optim.solve_1d_linesearch_quad(a, b)
-    if alpha_min is not None or alpha_max is not None:
-        minimal_cost = np.clip(minimal_cost, alpha_min, alpha_max)
-
-    # the new cost is deduced from the line search quadratic function
-    cost_pi = cost_pi + a * (minimal_cost**2) + b * minimal_cost
-
-    return minimal_cost, 1, cost_pi
-
-
-=======
->>>>>>> 868c0825
 def line_search_partial(
     alpha: float,
     exp_dissim_matrix: torch.Tensor,
