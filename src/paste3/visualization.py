import logging

import matplotlib.pyplot as plt
import numpy as np
import seaborn as sns
import torch
from anndata import AnnData

logger = logging.getLogger(__name__)


"""
    Functions to plot slices and align spatial coordinates after obtaining a mapping from PASTE.
"""


def stack_slices_pairwise(
    slices: list[AnnData], pis: list[np.ndarray], is_partial: bool = False
) -> tuple[list[AnnData], list[float] | None, list[np.ndarray] | None]:
    """
    Align spatial coordinates of sequential pairwise slices.

    In other words, align:

        slices[0] --> slices[1] --> slices[2] --> ...



    Args:
        slices: List of slices.
        pis: List of pi (``pairwise_align()`` output) between consecutive slices.
        return_params: If ``True``, addtionally return angles of rotation (theta) and translations for each slice.
        is_partial: Boolean of whether this is partial pairwise analysis or a total one

    Returns:
        - List of slices with aligned spatial coordinates.

        If ``output_params = True``, additionally return:

        - List of angles of rotation (theta) for each slice.
        - List of translations [x_translation, y_translation] for each slice.
    """
    assert (
        len(slices) == len(pis) + 1
    ), "'slices' should have length one more than 'pis'. Please double check."
    assert len(slices) > 1, "You should have at least 2 layers."
    aligned_coordinates = []
    rotation_angles = []
    translations = []
    (
        source_coordinates,
        target_coordinates,
        rotation_angle,
        x_translation,
        y_translation,
    ) = generalized_procrustes_analysis(
        torch.Tensor(slices[0].obsm["spatial"]).to(pis[0].dtype).to(pis[0].device),
        torch.Tensor(slices[1].obsm["spatial"]).to(pis[0].dtype).to(pis[0].device),
        pis[0],
        is_partial=is_partial,
    )
    rotation_angles.append(rotation_angle)
    translations.append(x_translation)
    translations.append(y_translation)
    aligned_coordinates.append(source_coordinates)
    aligned_coordinates.append(target_coordinates)
    for i in range(1, len(slices) - 1):
        (
            source_coordinates,
            target_coordinates,
            rotation_angle,
            x_translation,
            y_translation,
<<<<<<< HEAD
        ) = generalized_procrustes_analysis(
=======
        ) = result
        rotation_angles.append(rotation_angle)
        translations.append((x_translation, y_translation))
    else:
        source_coordinates, target_coordinates = result
    aligned_coordinates.append(source_coordinates)
    aligned_coordinates.append(target_coordinates)
    for i in range(1, len(slices) - 1):
        result = generalized_procrustes_analysis(
>>>>>>> 27941608
            aligned_coordinates[i],
            torch.Tensor(slices[i + 1].obsm["spatial"])
            .to(pis[i].dtype)
            .to(pis[i].device),
            pis[i],
            is_partial=is_partial,
        )
<<<<<<< HEAD
        rotation_angles.append(rotation_angle)
        translations.append(y_translation)
=======
        if return_params:
            (
                source_coordinates,
                target_coordinates,
                rotation_angle,
                x_translation,
                y_translation,
            ) = result
            rotation_angles.append(rotation_angle)
            translations.append((x_translation, y_translation))
        else:
            source_coordinates, target_coordinates = result
>>>>>>> 27941608

        if is_partial:
            shift = aligned_coordinates[i][0, :] - source_coordinates[0, :]
            target_coordinates = target_coordinates + shift
        aligned_coordinates.append(target_coordinates)

    new_slices = []
    for i in range(len(slices)):
        _slice = slices[i].copy()
        _slice.obsm["spatial"] = aligned_coordinates[i].cpu().numpy()
        new_slices.append(_slice)

    return new_slices, rotation_angles, translations


def stack_slices_center(
    center_slice: AnnData, slices: list[AnnData], pis: list[np.ndarray]
) -> tuple[AnnData, list[AnnData], list[float] | None, list[np.ndarray] | None]:
    """
    Align spatial coordinates of a list of slices to a center_slice.

    In other words, align:

        slices[0] --> center_slice

        slices[1] --> center_slice

        slices[2] --> center_slice

        ...

    Args:
        center_slice: Inferred center slice.
        slices: List of original slices to be aligned.
        pis: List of pi (``center_align()`` output) between center_slice and slices.
        output_params: If ``True``, additionally return angles of rotation (theta) and translations for each slice.
        matrix: If ``True`` and output_params is also ``True``, the rotation is
            return as a matrix instead of an angle for each slice.

    Returns:
        - Center slice with aligned spatial coordinates.
        - List of other slices with aligned spatial coordinates.

        If ``output_params = True``, additionally return:

        - List of angles of rotation (theta) for each slice.
        - List of translations [x_translation, y_translation] for each slice.
    """
    assert len(slices) == len(
        pis
    ), "'slices' should have the same length 'pis'. Please double check."
    aligned_coordinates = []
    rotation_angles = []
    translations = []

    for i in range(len(slices)):
<<<<<<< HEAD
        (
            source_coordinates,
            target_coordinates,
            rotation_angle,
            x_translation,
            y_translation,
        ) = generalized_procrustes_analysis(
            torch.Tensor(center_slice.obsm["spatial"])
            .to(pis[i].dtype)
            .to(pis[i].device),
            torch.Tensor(slices[i].obsm["spatial"]).to(pis[i].dtype).to(pis[i].device),
            pis[i],
        )
        rotation_angles.append(rotation_angle)
        translations.append(y_translation)
=======
        logger.info(f"Aligning slice {i} to center slice")
        if not output_params:
            source_coordinates, target_coordinates = generalized_procrustes_analysis(
                torch.Tensor(center_slice.obsm["spatial"])
                .to(pis[i].dtype)
                .to(pis[i].device),
                torch.Tensor(slices[i].obsm["spatial"])
                .to(pis[i].dtype)
                .to(pis[i].device),
                pis[i],
            )
        else:
            (
                source_coordinates,
                target_coordinates,
                rotation_angle,
                x_translation,
                y_translation,
            ) = generalized_procrustes_analysis(
                torch.Tensor(center_slice.obsm["spatial"])
                .to(pis[i].dtype)
                .to(pis[i].device),
                torch.Tensor(slices[i].obsm["spatial"])
                .to(pis[i].dtype)
                .to(pis[i].device),
                pis[i],
                return_params=output_params,
                return_as_matrix=matrix,
            )
            rotation_angles.append(rotation_angle)
            translations.append((x_translation, y_translation))
>>>>>>> 27941608
        aligned_coordinates.append(target_coordinates)

    new_slices = []
    for i in range(len(slices)):
        _slice = slices[i].copy()
        _slice.obsm["spatial"] = aligned_coordinates[i].cpu().numpy()
        new_slices.append(_slice)

    new_center = center_slice.copy()
    new_center.obsm["spatial"] = source_coordinates.cpu().numpy()
    return new_center, new_slices, rotation_angles, translations


def plot_slice(
    slice: AnnData, color, ax: plt.Axes | None = None, s: float = 100
) -> None:
    """
    Plots slice spatial coordinates.

    Args:
        slice: Slice to be plotted.
        color: Scatterplot color, any format accepted by ``matplotlib``.
        ax: Pre-existing axes for the plot. Otherwise, call ``matplotlib.pyplot.gca()`` internally.
        s: Size of spots.
    """
    sns.scatterplot(
        x=slice.obsm["spatial"][:, 0],
        y=slice.obsm["spatial"][:, 1],
        linewidth=0,
        s=s,
        marker=".",
        color=color,
        ax=ax,
    )
    if ax:
        ax.invert_yaxis()
        ax.axis("off")


def generalized_procrustes_analysis(
    source_coordinates, target_coordinates, pi, is_partial=False
):
    """
    Finds and applies optimal rotation between spatial coordinates of two layers (may also do a reflection).

    Args:
        source_coordinates: np array of spatial coordinates (ex: sliceA.obs['spatial'])
        target_coordinates: np array of spatial coordinates (ex: sliceB.obs['spatial'])
        pi: mapping between the two layers output by PASTE
        return_params: Boolean of whether to return rotation angle and translations along with spatial coordiantes.
        return_as_matrix: Boolean of whether to return the rotation as a matrix or an angle.
        is_partial: Boolean of whether this is partial pairwise analysis or a total one


    Returns:
        Aligned spatial coordinates of X, Y, rotation angle, translation of X, translation of Y.
    """
    assert source_coordinates.shape[1] == 2
    assert target_coordinates.shape[1] == 2

    weighted_source = pi.sum(axis=1).matmul(source_coordinates)
    weighted_target = pi.sum(axis=0).matmul(target_coordinates)
    source_coordinates = source_coordinates - weighted_source
    target_coordinates = target_coordinates - weighted_target
    if is_partial:
        m = torch.sum(pi)
        source_coordinates = source_coordinates * (1.0 / m)
        target_coordinates = target_coordinates * (1.0 / m)
    covariance_matrix = target_coordinates.T.matmul(pi.T.matmul(source_coordinates))
    U, S, Vt = torch.linalg.svd(covariance_matrix, full_matrices=True)
    rotation_matrix = Vt.T.matmul(U.T)
    target_coordinates = rotation_matrix.matmul(target_coordinates.T).T
<<<<<<< HEAD
    M = torch.Tensor([[0, -1], [1, 0]]).double()
    rotation_angle = torch.arctan(
        torch.trace(M.matmul(covariance_matrix)) / torch.trace(covariance_matrix)
    )
    return (
        source_coordinates,
        target_coordinates,
        rotation_angle,
        weighted_source,
        weighted_target,
    )
=======
    if return_params and not return_as_matrix:
        M = torch.Tensor([[0, -1], [1, 0]]).to(covariance_matrix)
        rotation_angle = torch.arctan(
            torch.trace(M.matmul(covariance_matrix)) / torch.trace(covariance_matrix)
        )
        return (
            source_coordinates,
            target_coordinates,
            rotation_angle,
            weighted_source,
            weighted_targed,
        )
    if return_params and return_as_matrix:
        return (
            source_coordinates,
            target_coordinates,
            rotation_matrix,
            weighted_source,
            weighted_targed,
        )
    return source_coordinates, target_coordinates
>>>>>>> 27941608
<|MERGE_RESOLUTION|>--- conflicted
+++ resolved
@@ -60,8 +60,7 @@
         is_partial=is_partial,
     )
     rotation_angles.append(rotation_angle)
-    translations.append(x_translation)
-    translations.append(y_translation)
+    translations.append((x_translation, y_translation))
     aligned_coordinates.append(source_coordinates)
     aligned_coordinates.append(target_coordinates)
     for i in range(1, len(slices) - 1):
@@ -71,19 +70,7 @@
             rotation_angle,
             x_translation,
             y_translation,
-<<<<<<< HEAD
         ) = generalized_procrustes_analysis(
-=======
-        ) = result
-        rotation_angles.append(rotation_angle)
-        translations.append((x_translation, y_translation))
-    else:
-        source_coordinates, target_coordinates = result
-    aligned_coordinates.append(source_coordinates)
-    aligned_coordinates.append(target_coordinates)
-    for i in range(1, len(slices) - 1):
-        result = generalized_procrustes_analysis(
->>>>>>> 27941608
             aligned_coordinates[i],
             torch.Tensor(slices[i + 1].obsm["spatial"])
             .to(pis[i].dtype)
@@ -91,24 +78,8 @@
             pis[i],
             is_partial=is_partial,
         )
-<<<<<<< HEAD
         rotation_angles.append(rotation_angle)
-        translations.append(y_translation)
-=======
-        if return_params:
-            (
-                source_coordinates,
-                target_coordinates,
-                rotation_angle,
-                x_translation,
-                y_translation,
-            ) = result
-            rotation_angles.append(rotation_angle)
-            translations.append((x_translation, y_translation))
-        else:
-            source_coordinates, target_coordinates = result
->>>>>>> 27941608
-
+        translations.append((x_translation, y_translation))
         if is_partial:
             shift = aligned_coordinates[i][0, :] - source_coordinates[0, :]
             target_coordinates = target_coordinates + shift
@@ -164,7 +135,6 @@
     translations = []
 
     for i in range(len(slices)):
-<<<<<<< HEAD
         (
             source_coordinates,
             target_coordinates,
@@ -179,40 +149,7 @@
             pis[i],
         )
         rotation_angles.append(rotation_angle)
-        translations.append(y_translation)
-=======
-        logger.info(f"Aligning slice {i} to center slice")
-        if not output_params:
-            source_coordinates, target_coordinates = generalized_procrustes_analysis(
-                torch.Tensor(center_slice.obsm["spatial"])
-                .to(pis[i].dtype)
-                .to(pis[i].device),
-                torch.Tensor(slices[i].obsm["spatial"])
-                .to(pis[i].dtype)
-                .to(pis[i].device),
-                pis[i],
-            )
-        else:
-            (
-                source_coordinates,
-                target_coordinates,
-                rotation_angle,
-                x_translation,
-                y_translation,
-            ) = generalized_procrustes_analysis(
-                torch.Tensor(center_slice.obsm["spatial"])
-                .to(pis[i].dtype)
-                .to(pis[i].device),
-                torch.Tensor(slices[i].obsm["spatial"])
-                .to(pis[i].dtype)
-                .to(pis[i].device),
-                pis[i],
-                return_params=output_params,
-                return_as_matrix=matrix,
-            )
-            rotation_angles.append(rotation_angle)
-            translations.append((x_translation, y_translation))
->>>>>>> 27941608
+        translations.append((x_translation, y_translation))
         aligned_coordinates.append(target_coordinates)
 
     new_slices = []
@@ -285,7 +222,6 @@
     U, S, Vt = torch.linalg.svd(covariance_matrix, full_matrices=True)
     rotation_matrix = Vt.T.matmul(U.T)
     target_coordinates = rotation_matrix.matmul(target_coordinates.T).T
-<<<<<<< HEAD
     M = torch.Tensor([[0, -1], [1, 0]]).double()
     rotation_angle = torch.arctan(
         torch.trace(M.matmul(covariance_matrix)) / torch.trace(covariance_matrix)
@@ -296,27 +232,4 @@
         rotation_angle,
         weighted_source,
         weighted_target,
-    )
-=======
-    if return_params and not return_as_matrix:
-        M = torch.Tensor([[0, -1], [1, 0]]).to(covariance_matrix)
-        rotation_angle = torch.arctan(
-            torch.trace(M.matmul(covariance_matrix)) / torch.trace(covariance_matrix)
-        )
-        return (
-            source_coordinates,
-            target_coordinates,
-            rotation_angle,
-            weighted_source,
-            weighted_targed,
-        )
-    if return_params and return_as_matrix:
-        return (
-            source_coordinates,
-            target_coordinates,
-            rotation_matrix,
-            weighted_source,
-            weighted_targed,
-        )
-    return source_coordinates, target_coordinates
->>>>>>> 27941608
+    )