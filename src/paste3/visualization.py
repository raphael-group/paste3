--- conflicted
+++ resolved
@@ -212,12 +212,7 @@
 
     weighted_source = pi.sum(axis=1).matmul(source_coordinates)
     weighted_target = pi.sum(axis=0).matmul(target_coordinates)
-<<<<<<< HEAD
-    source_coordinates = source_coordinates - weighted_source
-    target_coordinates = target_coordinates - weighted_target
-=======
-
->>>>>>> 55ffea05
+
     if is_partial:
         m = torch.sum(pi)
         weighted_source = weighted_source * (1.0 / m)
@@ -230,7 +225,6 @@
     U, S, Vt = torch.linalg.svd(covariance_matrix, full_matrices=True)
     rotation_matrix = Vt.T.matmul(U.T)
     target_coordinates = rotation_matrix.matmul(target_coordinates.T).T
-<<<<<<< HEAD
     M = torch.Tensor([[0, -1], [1, 0]]).double()
     rotation_angle = torch.arctan(
         torch.trace(M.matmul(covariance_matrix)) / torch.trace(covariance_matrix)
@@ -241,27 +235,4 @@
         rotation_angle,
         weighted_source,
         weighted_target,
-    )
-=======
-    if return_params and not return_as_matrix:
-        M = torch.Tensor([[0, -1], [1, 0]]).to(covariance_matrix)
-        rotation_angle = torch.arctan(
-            torch.trace(M.matmul(covariance_matrix)) / torch.trace(covariance_matrix)
-        )
-        return (
-            source_coordinates,
-            target_coordinates,
-            rotation_angle,
-            weighted_source,
-            weighted_target,
-        )
-    if return_params and return_as_matrix:
-        return (
-            source_coordinates,
-            target_coordinates,
-            rotation_matrix,
-            weighted_source,
-            weighted_target,
-        )
-    return source_coordinates, target_coordinates
->>>>>>> 55ffea05
+    )