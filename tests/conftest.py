from pathlib import Path
import numpy as np
import scanpy as sc
import pytest
<<<<<<< HEAD
from paste.helper import intersect
import ot
=======
from paste3.helper import intersect
>>>>>>> 882ef79c

test_dir = Path(__file__).parent
input_dir = test_dir / "data/input"


@pytest.fixture(scope="session")
def slices():
    slices = []
    for i in range(1, 5):
        # File path of slices and respective coordinates
        s_fpath = Path(f"{input_dir}/slice{i}.csv")
        c_fpath = Path(f"{input_dir}/slice{i}_coor.csv")

        # Create ann data object of each slice and add other properties
        _slice = sc.read_csv(s_fpath)
        _slice.obsm["spatial"] = np.genfromtxt(c_fpath, delimiter=",")
        _slice.obsm["weights"] = np.ones((_slice.shape[0],)) / _slice.shape[0]
        slices.append(_slice)

    return slices


@pytest.fixture(scope="session")
def spot_distance_matrix(slices):
    nx = ot.backend.NumpyBackend()

    spot_distances = []
    for slice in slices:
        spot_distances.append(
            ot.dist(
                nx.from_numpy(slice.obsm["spatial"]),
                nx.from_numpy(slice.obsm["spatial"]),
                metric="euclidean",
            )
        )

    return spot_distances

@pytest.fixture(scope="session")
def intersecting_slices(slices):
    # Make a copy of the list
    slices = list(slices)

    common_genes = slices[0].var.index
    for slice in slices[1:]:
        common_genes = intersect(common_genes, slice.var.index)

    for i in range(len(slices)):
        slices[i] = slices[i][:, common_genes]

    return slices


@pytest.fixture(scope="session")
def slices2():
    slices = []
    for i in range(3, 7):
        fpath = Path(f"{input_dir}/15167{i}.h5ad")

        _slice = sc.read_h5ad(fpath)
        slices.append(_slice)

    return slices<|MERGE_RESOLUTION|>--- conflicted
+++ resolved
@@ -2,12 +2,7 @@
 import numpy as np
 import scanpy as sc
 import pytest
-<<<<<<< HEAD
-from paste.helper import intersect
-import ot
-=======
 from paste3.helper import intersect
->>>>>>> 882ef79c
 
 test_dir = Path(__file__).parent
 input_dir = test_dir / "data/input"
