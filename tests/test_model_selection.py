--- conflicted
+++ resolved
@@ -52,13 +52,8 @@
     assert measure_a == 0.0
 
 
-<<<<<<< HEAD
-def test_calculate_convex_hull_edge_inconsistency(slices, tmp_path):
+def test_calculate_convex_hull_edge_inconsistency(slices):
     pairwise_info, _ = pairwise_align(
-=======
-def test_calculate_convex_hull_edge_inconsistency(slices):
-    pairwise_info = pairwise_align(
->>>>>>> 49321b42
         slices[0],
         slices[1],
         overlap_fraction=0.7,
