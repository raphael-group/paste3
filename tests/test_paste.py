import hashlib
from pathlib import Path

import numpy as np
import ot.backend
from ot.lp import emd
import pandas as pd
import tempfile

<<<<<<< HEAD
from src.paste import (
    pairwise_align,
    center_align,
    center_ot,
    intersect,
    center_NMF,
    extract_data_matrix,
    kl_divergence_backend,
    to_dense_array,
    my_fused_gromov_wasserstein,
    solve_gromov_linesearch,
)
=======
from paste import pairwise_align, center_align
from paste.PASTE import center_ot, intersect, center_NMF

>>>>>>> c81f2ad2

test_dir = Path(__file__).parent
input_dir = test_dir / "data/input"
output_dir = test_dir / "data/output"


def assert_checksum_equals(temp_dir, filename):
    generated_file = temp_dir / filename
    oracle = output_dir / filename

    assert (
        hashlib.md5(
            "".join(open(generated_file, "r").readlines()).encode("utf8")
        ).hexdigest()
        == hashlib.md5(
            "".join(open(oracle, "r").readlines()).encode("utf8")
        ).hexdigest()
    )


def test_pairwise_alignment(slices):
    temp_dir = Path(tempfile.mkdtemp())
    outcome = pairwise_align(
        slices[0],
        slices[1],
        alpha=0.1,
        dissimilarity="kl",
        a_distribution=slices[0].obsm["weights"],
        b_distribution=slices[1].obsm["weights"],
        G_init=None,
    )
    pd.DataFrame(
        outcome, index=slices[0].obs.index, columns=slices[1].obs.index
    ).to_csv(temp_dir / "slices_1_2_pairwise.csv")
    assert_checksum_equals(temp_dir, "slices_1_2_pairwise.csv")


def test_center_alignment(slices):
    temp_dir = Path(tempfile.mkdtemp())

    n_slices = len(slices)
    center_slice, pairwise_info = center_align(
        slices[0],
        slices,
        lmbda=n_slices * [1.0 / n_slices],
        alpha=0.1,
        n_components=15,
        random_seed=0,
        threshold=0.001,
        dissimilarity="kl",
        distributions=[slices[i].obsm["weights"] for i in range(len(slices))],
    )
    pd.DataFrame(center_slice.uns["paste_W"], index=center_slice.obs.index).to_csv(
        temp_dir / "W_center.csv"
    )
    pd.DataFrame(center_slice.uns["paste_H"], columns=center_slice.var.index).to_csv(
        temp_dir / "H_center.csv"
    )

    # TODO: The following computations seem to be architecture dependent (need to look into as for how)
    # assert_checksum_equals(temp_dir, "W_center.csv")
    # assert_checksum_equals(temp_dir, "H_center.csv")

    for i, pi in enumerate(pairwise_info):
        pd.DataFrame(
            pi, index=center_slice.obs.index, columns=slices[i].obs.index
        ).to_csv(temp_dir / f"center_slice{i + 1}_pairwise.csv")
        assert_checksum_equals(temp_dir, f"center_slice{i + 1}_pairwise.csv")


def test_center_ot(slices):
    temp_dir = Path(tempfile.mkdtemp())

    common_genes = slices[0].var.index
    for slice in slices[1:]:
        common_genes = intersect(common_genes, slice.var.index)

    intersecting_slice = slices[0][:, common_genes]
    pairwise_info, r = center_ot(
        W=np.genfromtxt(input_dir / "W_intermediate.csv", delimiter=","),
        H=np.genfromtxt(input_dir / "H_intermediate.csv", delimiter=","),
        slices=slices,
        center_coordinates=intersecting_slice.obsm["spatial"],
        common_genes=common_genes,
        use_gpu=False,
        alpha=0.1,
        backend=ot.backend.NumpyBackend(),
        dissimilarity="kl",
        norm=False,
        G_inits=[None for _ in range(len(slices))],
    )

    expected_r = [
        -25.08051355206619,
        -26.139415232102213,
        -25.728504876394076,
        -25.740615316378296,
    ]

    assert np.all(np.isclose(expected_r, r, rtol=1e-05, atol=1e-08, equal_nan=True))

    for i, pi in enumerate(pairwise_info):
        pd.DataFrame(
            pi, index=intersecting_slice.obs.index, columns=slices[i].obs.index
        ).to_csv(temp_dir / f"center_ot{i + 1}_pairwise.csv")
        assert_checksum_equals(temp_dir, f"center_ot{i + 1}_pairwise.csv")


def test_center_NMF(intersecting_slices):
    temp_dir = Path(tempfile.mkdtemp())
    n_slices = len(intersecting_slices)

    pairwise_info = [
        np.genfromtxt(input_dir / f"center_ot{i+1}_pairwise.csv", delimiter=",")
        for i in range(n_slices)
    ]

    _W, _H = center_NMF(
        W=np.genfromtxt(input_dir / "W_intermediate.csv", delimiter=","),
        H=np.genfromtxt(input_dir / "H_intermediate.csv", delimiter=","),
        slices=intersecting_slices,
        pis=pairwise_info,
        lmbda=n_slices * [1.0 / n_slices],
        n_components=15,
        random_seed=0,
    )

    pd.DataFrame(_W).to_csv(temp_dir / "W_center_NMF.csv")
    pd.DataFrame(_H).to_csv(temp_dir / "H_center_NMF.csv")
    # TODO: The following computations seem to be architecture dependent (need to look into as for how)
    # assert_checksum_equals(temp_dir, "W_center_NMF.csv")
    # assert_checksum_equals(temp_dir, "H_center_NMF.csv")


def test_fused_gromov_wasserstein(slices):
    temp_dir = Path(tempfile.mkdtemp())

    common_genes = intersect(slices[0].var.index, slices[1].var.index)
    sliceA = slices[0][:, common_genes]
    sliceB = slices[1][:, common_genes]

    nx = ot.backend.NumpyBackend()
    slice1_dist = ot.dist(
        nx.from_numpy(sliceA.obsm["spatial"]),
        nx.from_numpy(sliceA.obsm["spatial"]),
        metric="euclidean",
    )
    slice2_dist = ot.dist(
        nx.from_numpy(sliceB.obsm["spatial"]),
        nx.from_numpy(sliceB.obsm["spatial"]),
        metric="euclidean",
    )
    slice1_distr = nx.ones((sliceA.shape[0],)) / sliceA.shape[0]
    slice2_distr = nx.ones((sliceB.shape[0],)) / sliceB.shape[0]

    slice1_X = nx.from_numpy(to_dense_array(extract_data_matrix(sliceA, None)))
    slice2_X = nx.from_numpy(to_dense_array(extract_data_matrix(sliceB, None)))

    M = nx.from_numpy(kl_divergence_backend(slice1_X + 0.01, slice2_X + 0.01))

    pairwise_info, log = my_fused_gromov_wasserstein(
        M,
        slice1_dist,
        slice2_dist,
        slice1_distr,
        slice2_distr,
        G_init=None,
        loss_fun="square_loss",
        alpha=0.1,
        log=True,
        numItermax=200,
    )
    pd.DataFrame(pairwise_info).to_csv(temp_dir / "fused_gromov_wasserstein.csv")
    assert_checksum_equals(temp_dir, "fused_gromov_wasserstein.csv")


def test_gromov_linesearch(slices):
    common_genes = intersect(slices[1].var.index, slices[2].var.index)
    sliceA = slices[1][:, common_genes]
    sliceB = slices[2][:, common_genes]

    nx = ot.backend.NumpyBackend()
    slice1_dist = ot.dist(
        nx.from_numpy(sliceA.obsm["spatial"]),
        nx.from_numpy(sliceA.obsm["spatial"]),
        metric="euclidean",
    )
    slice2_dist = ot.dist(
        nx.from_numpy(sliceB.obsm["spatial"]),
        nx.from_numpy(sliceB.obsm["spatial"]),
        metric="euclidean",
    )
    slice1_distr = nx.ones((sliceA.shape[0],)) / sliceA.shape[0]
    slice2_distr = nx.ones((sliceB.shape[0],)) / sliceB.shape[0]

    slice1_X = nx.from_numpy(to_dense_array(extract_data_matrix(sliceA, None)))
    slice2_X = nx.from_numpy(to_dense_array(extract_data_matrix(sliceB, None)))

    M = nx.from_numpy(kl_divergence_backend(slice1_X + 0.01, slice2_X + 0.01))
    slice1_distr, slice2_distr = ot.utils.list_to_array(slice1_distr, slice2_distr)

    constC, hC1, hC2 = ot.gromov.init_matrix(
        slice1_dist, slice2_dist, slice1_distr, slice2_distr, loss_fun="square_loss"
    )

    G = slice1_distr[:, None] * slice2_distr[None, :]
    Mi = M + 0.1 + ot.gromov.gwggrad(constC, hC1, hC2, G)
    Mi = Mi + nx.min(Mi)

    Gc = emd(slice1_distr, slice2_distr, Mi)
    deltaG = Gc - G
    costG = nx.sum(M * G) + 0.1 * ot.gromov.gwloss(constC, hC1, hC2, G)
    alpha, fc, cost_G  = solve_gromov_linesearch(
        G, deltaG, costG, slice1_dist, slice2_dist, M=0.0, reg=1.0, nx=nx
    )
<|MERGE_RESOLUTION|>--- conflicted
+++ resolved
@@ -7,10 +7,8 @@
 import pandas as pd
 import tempfile
 
-<<<<<<< HEAD
-from src.paste import (
-    pairwise_align,
-    center_align,
+from paste import pairwise_align, center_align
+from paste.PASTE import (
     center_ot,
     intersect,
     center_NMF,
@@ -20,11 +18,7 @@
     my_fused_gromov_wasserstein,
     solve_gromov_linesearch,
 )
-=======
-from paste import pairwise_align, center_align
-from paste.PASTE import center_ot, intersect, center_NMF
-
->>>>>>> c81f2ad2
+from pandas.testing import assert_frame_equal
 
 test_dir = Path(__file__).parent
 input_dir = test_dir / "data/input"
@@ -84,9 +78,10 @@
         temp_dir / "H_center.csv"
     )
 
-    # TODO: The following computations seem to be architecture dependent (need to look into as for how)
-    # assert_checksum_equals(temp_dir, "W_center.csv")
-    # assert_checksum_equals(temp_dir, "H_center.csv")
+    assert_frame_equal(pd.DataFrame(center_slice.uns["paste_W"], index=center_slice.obs.index)
+                       , pd.read_csv(output_dir / "W_center.csv"))
+    assert_frame_equal(pd.DataFrame(center_slice.uns["paste_H"])
+                       , pd.read_csv(output_dir / "H_center.csv"))
 
     for i, pi in enumerate(pairwise_info):
         pd.DataFrame(
@@ -152,11 +147,8 @@
         random_seed=0,
     )
 
-    pd.DataFrame(_W).to_csv(temp_dir / "W_center_NMF.csv")
-    pd.DataFrame(_H).to_csv(temp_dir / "H_center_NMF.csv")
-    # TODO: The following computations seem to be architecture dependent (need to look into as for how)
-    # assert_checksum_equals(temp_dir, "W_center_NMF.csv")
-    # assert_checksum_equals(temp_dir, "H_center_NMF.csv")
+    assert_frame_equal(pd.DataFrame(_W), pd.read_csv(output_dir / "W_center_NMF.csv"))
+    assert_frame_equal(pd.DataFrame(_H), pd.read_csv(output_dir / "H_center_NMF.csv"))
 
 
 def test_fused_gromov_wasserstein(slices):
@@ -237,6 +229,9 @@
     Gc = emd(slice1_distr, slice2_distr, Mi)
     deltaG = Gc - G
     costG = nx.sum(M * G) + 0.1 * ot.gromov.gwloss(constC, hC1, hC2, G)
-    alpha, fc, cost_G  = solve_gromov_linesearch(
+    alpha, fc, cost_G = solve_gromov_linesearch(
         G, deltaG, costG, slice1_dist, slice2_dist, M=0.0, reg=1.0, nx=nx
     )
+    assert alpha == 1.0
+    assert fc == 1
+    assert cost_G == -11.20545449687448