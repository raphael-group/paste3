import hashlib
from pathlib import Path

import numpy as np
import ot.backend
import pandas as pd
import tempfile

<<<<<<< HEAD
from paste import pairwise_align, center_align
from paste.PASTE import center_ot, intersect, center_NMF
=======
from paste import pairwise_align, center_align, center_ot, intersect, center_NMF
>>>>>>> 9bdebd29

test_dir = Path(__file__).parent
input_dir = test_dir / "data/input"
output_dir = test_dir / "data/output"


def assert_checksum_equals(temp_dir, filename):
    generated_file = temp_dir / filename
    oracle = output_dir / filename

    assert (
        hashlib.md5(
            "".join(open(generated_file, "r").readlines()).encode("utf8")
        ).hexdigest()
        == hashlib.md5(
            "".join(open(oracle, "r").readlines()).encode("utf8")
        ).hexdigest()
    )


def test_pairwise_alignment(slices):
    temp_dir = Path(tempfile.mkdtemp())
    outcome = pairwise_align(
        slices[0],
        slices[1],
        alpha=0.1,
        dissimilarity="kl",
        a_distribution=slices[0].obsm["weights"],
        b_distribution=slices[1].obsm["weights"],
        G_init=None,
    )
    pd.DataFrame(
        outcome, index=slices[0].obs.index, columns=slices[1].obs.index
    ).to_csv(temp_dir / "slices_1_2_pairwise.csv")
    assert_checksum_equals(temp_dir, "slices_1_2_pairwise.csv")


def test_center_alignment(slices):
    temp_dir = Path(tempfile.mkdtemp())

    n_slices = len(slices)
    center_slice, pairwise_info = center_align(
        slices[0],
        slices,
        lmbda=n_slices * [1.0 / n_slices],
        alpha=0.1,
        n_components=15,
        random_seed=0,
        threshold=0.001,
        dissimilarity="kl",
        distributions=[slices[i].obsm["weights"] for i in range(len(slices))],
    )
    pd.DataFrame(center_slice.uns["paste_W"], index=center_slice.obs.index).to_csv(
        temp_dir / "W_center.csv"
    )
    pd.DataFrame(center_slice.uns["paste_H"], columns=center_slice.var.index).to_csv(
        temp_dir / "H_center.csv"
    )

    # TODO: The following computations seem to be architecture dependent (need to look into as for how)
    # assert_checksum_equals(temp_dir, "W_center.csv")
    # assert_checksum_equals(temp_dir, "H_center.csv")

    for i, pi in enumerate(pairwise_info):
        pd.DataFrame(
            pi, index=center_slice.obs.index, columns=slices[i].obs.index
        ).to_csv(temp_dir / f"center_slice{i + 1}_pairwise.csv")
        assert_checksum_equals(temp_dir, f"center_slice{i + 1}_pairwise.csv")


def test_center_ot(slices):
    temp_dir = Path(tempfile.mkdtemp())

    common_genes = slices[0].var.index
    for slice in slices[1:]:
        common_genes = intersect(common_genes, slice.var.index)

    intersecting_slice = slices[0][:, common_genes]
    pairwise_info, r = center_ot(
        W=np.genfromtxt(input_dir / "W_intermediate.csv", delimiter=","),
        H=np.genfromtxt(input_dir / "H_intermediate.csv", delimiter=","),
        slices=slices,
        center_coordinates=intersecting_slice.obsm["spatial"],
        common_genes=common_genes,
        use_gpu=False,
        alpha=0.1,
        backend=ot.backend.NumpyBackend(),
        dissimilarity="kl",
        norm=False,
        G_inits=[None for _ in range(len(slices))],
    )

    expected_r = [
        -25.08051355206619,
        -26.139415232102213,
        -25.728504876394076,
        -25.740615316378296,
    ]

    assert np.all(np.isclose(expected_r, r, rtol=1e-05, atol=1e-08, equal_nan=True))

    for i, pi in enumerate(pairwise_info):
        pd.DataFrame(
            pi, index=intersecting_slice.obs.index, columns=slices[i].obs.index
        ).to_csv(temp_dir / f"center_ot{i + 1}_pairwise.csv")
        assert_checksum_equals(temp_dir, f"center_ot{i + 1}_pairwise.csv")


def test_center_NMF(intersecting_slices):
    temp_dir = Path(tempfile.mkdtemp())
    n_slices = len(intersecting_slices)

    pairwise_info = [
        np.genfromtxt(input_dir / f"center_ot{i+1}_pairwise.csv", delimiter=",")
        for i in range(n_slices)
    ]

    _W, _H = center_NMF(
        W=np.genfromtxt(input_dir / "W_intermediate.csv", delimiter=","),
        H=np.genfromtxt(input_dir / "H_intermediate.csv", delimiter=","),
        slices=intersecting_slices,
        pis=pairwise_info,
        lmbda=n_slices * [1.0 / n_slices],
        n_components=15,
        random_seed=0,
    )

    pd.DataFrame(_W).to_csv(temp_dir / "W_center_NMF.csv")
    pd.DataFrame(_H).to_csv(temp_dir / "H_center_NMF.csv")
    # TODO: The following computations seem to be architecture dependent (need to look into as for how)
    # assert_checksum_equals(temp_dir, "W_center_NMF.csv")
    # assert_checksum_equals(temp_dir, "H_center_NMF.csv")<|MERGE_RESOLUTION|>--- conflicted
+++ resolved
@@ -6,12 +6,9 @@
 import pandas as pd
 import tempfile
 
-<<<<<<< HEAD
 from paste import pairwise_align, center_align
 from paste.PASTE import center_ot, intersect, center_NMF
-=======
-from paste import pairwise_align, center_align, center_ot, intersect, center_NMF
->>>>>>> 9bdebd29
+
 
 test_dir = Path(__file__).parent
 input_dir = test_dir / "data/input"
