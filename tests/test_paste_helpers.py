--- conflicted
+++ resolved
@@ -7,18 +7,9 @@
 from pandas.testing import assert_frame_equal
 
 from paste3.helper import (
-<<<<<<< HEAD
-    intersect,
-    kl_divergence_backend,
-    to_dense_array,
-    kl_divergence,
+    dissimilarity_metric,
+    generalized_kl_divergence,
     get_common_genes,
-    match_spots_using_spatial_heuristic,
-=======
-    dissimilarity_metric,
-    filter_for_common_genes,
->>>>>>> 49321b42
-    generalized_kl_divergence,
     glmpca_distance,
     high_umi_gene_distance,
     intersect,
@@ -171,15 +162,8 @@
     ("_use_ot", "filename"),
     [(True, "spots_mapping_true.csv"), (False, "spots_mapping_false.csv")],
 )
-<<<<<<< HEAD
-def test_match_spots_using_spatial_heuristic(slices, _use_ot, filename):
+def test_match_spots_using_spatial_heuristic(slices, _use_ot, filename):  # noqa: PT019
     slices = get_common_genes(slices)
-=======
-def test_match_spots_using_spatial_heuristic(slices, _use_ot, filename):  # noqa: PT019
-    # creating a copy of the original list
-    slices = list(slices)
-    filter_for_common_genes(slices)
->>>>>>> 49321b42
 
     spots_mapping = match_spots_using_spatial_heuristic(
         slices[0].X, slices[1].X, use_ot=bool(_use_ot)
