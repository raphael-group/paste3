from pathlib import Path

import numpy as np
import pandas as pd
import scanpy as sc
import torch
from pandas.testing import assert_frame_equal

from paste3.visualization import (
    generalized_procrustes_analysis,
    stack_slices_center,
    stack_slices_pairwise,
)

test_dir = Path(__file__).parent
input_dir = test_dir / "data/input"
output_dir = test_dir / "data/output"


def test_stack_slices_pairwise(slices):
    n_slices = len(slices)

    pairwise_info = [
        torch.Tensor(
            np.genfromtxt(input_dir / f"slices_{i}_{i + 1}_pairwise.csv", delimiter=",")
        ).double()
        for i in range(1, n_slices)
    ]

    new_slices, thetas, translations = stack_slices_pairwise(slices, pairwise_info)

    for i, slice in enumerate(new_slices, start=1):
        assert_frame_equal(
            pd.DataFrame(slice.obsm["spatial"], columns=["0", "1"]),
            pd.read_csv(output_dir / f"aligned_spatial_{i}_{i + 1}.csv"),
            atol=1e-6,
        )

    expected_thetas = [-0.25086326614894794, 0.5228805289947901, 0.02478065908672744]
    expected_translations = [
        ([16.44623233, 16.73757875], [19.80709569, 15.74706369]),
        ([-2.90017423e-08, -1.19685091e-08], [16.32537929, 17.43314825]),
        ([1.58526981e-07, 6.97949045e-07], [19.49901545, 17.35546584]),
    ]

    assert np.allclose(expected_thetas, thetas, rtol=1e-05, atol=1e-08)
    assert np.allclose(expected_translations, translations, rtol=1e-05, atol=1e-08)


def test_stack_slices_center(slices):
    center_slice = sc.read_h5ad(input_dir / "center_slice.h5ad")

    pairwise_info = [
        torch.Tensor(
            np.genfromtxt(input_dir / f"center_slice{i}_pairwise.csv", delimiter=",")
        ).double()
        for i in range(1, len(slices) + 1)
    ]

    new_center, new_slices, thetas, translations = stack_slices_center(
        center_slice, slices, pairwise_info
    )
    assert_frame_equal(
        pd.DataFrame(new_center.obsm["spatial"], columns=["0", "1"]),
        pd.read_csv(output_dir / "aligned_spatial_center.csv"),
        atol=1e-6,
    )

    for i, slice in enumerate(new_slices):
        assert_frame_equal(
            pd.DataFrame(slice.obsm["spatial"], columns=["0", "1"]),
            pd.read_csv(output_dir / f"slice{i}_stack_slices_center.csv"),
            atol=1e-6,
        )

    expected_thetas = [
        0.0,
        -0.24633847994675845,
        0.5083563603453264,
        0.0245843732567813,
    ]
    expected_translations = [
        ([16.44623224, 16.73757867], [16.44623224, 16.73757867]),
        ([16.44623233, 16.73757876], [19.80709569, 15.7470637]),
        ([16.44623251, 16.73757894], [16.325379, 17.43314794]),
        ([16.44623234, 16.73757877], [19.49901525, 17.35546567]),
    ]

    assert np.allclose(expected_thetas, thetas, rtol=1e-05, atol=1e-08)
    assert np.allclose(expected_translations, translations, rtol=1e-05, atol=1e-08)


def test_generalized_procrustes_analysis(slices):
    center_slice = sc.read_h5ad(input_dir / "center_slice.h5ad")

    pairwise_info = torch.Tensor(
        np.genfromtxt(input_dir / "center_slice1_pairwise.csv", delimiter=",")
    ).double()

    aligned_center, aligned_slice, theta, translation_x, translation_y = (
        generalized_procrustes_analysis(
            torch.Tensor(center_slice.obsm["spatial"]).double(),
            torch.Tensor(slices[0].obsm["spatial"]).double(),
            pairwise_info,
        )
    )

    assert_frame_equal(
        pd.DataFrame(aligned_center, columns=["0", "1"]),
        pd.read_csv(output_dir / "aligned_center.csv"),
        atol=1e-6,
    )
    assert_frame_equal(
        pd.DataFrame(aligned_slice, columns=["0", "1"]),
        pd.read_csv(output_dir / "aligned_slice.csv"),
        atol=1e-6,
    )
    expected_theta = 0.0
    expected_translation_x = [16.44623228, 16.73757874]
    expected_translation_y = [16.44623228, 16.73757874]

    assert np.all(
        np.isclose(expected_theta, theta, rtol=1e-05, atol=1e-08, equal_nan=True)
    )
    assert np.all(
        np.isclose(
            expected_translation_x,
            translation_x,
            rtol=1e-05,
            atol=1e-08,
            equal_nan=True,
        )
    )
    assert np.all(
        np.isclose(
            expected_translation_y,
            translation_y,
            rtol=1e-05,
            atol=1e-08,
            equal_nan=True,
        )
    )


def test_partial_stack_slices_pairwise(slices):
    n_slices = len(slices)

    pairwise_info = [
        torch.Tensor(
            np.genfromtxt(input_dir / f"slices_{i}_{i + 1}_pairwise.csv", delimiter=",")
        ).double()
        for i in range(1, n_slices)
    ]

    new_slices, _, _ = stack_slices_pairwise(slices, pairwise_info, is_partial=True)

    for i, slice in enumerate(new_slices, start=1):
        assert_frame_equal(
            pd.DataFrame(slice.obsm["spatial"], columns=["0", "1"]),
            pd.read_csv(output_dir / f"aligned_spatial_{i}_{i + 1}.csv"),
            atol=1e-6,
        )


def test_partial_procrustes_analysis(slices2):
    data = np.load(output_dir / "partial_procrustes_analysis.npz")

    assert torch.sum(torch.Tensor(data["pi"])) < 0.99999999

<<<<<<< HEAD
    aligned_center, aligned_slice, _, _, _ = generalized_procrustes_analysis(
        torch.Tensor(center_slice.obsm["spatial"]).double(),
        torch.Tensor(slices[0].obsm["spatial"]).double(),
        pairwise_info,
=======
    x_aligned, y_aligned = generalized_procrustes_analysis(
        torch.Tensor(slices2[0].obsm["spatial"]).double(),
        torch.Tensor(slices2[1].obsm["spatial"]).double(),
        torch.Tensor(data["pi"]).double(),
>>>>>>> 55ffea05
        is_partial=True,
    )
    assert np.allclose(x_aligned.cpu().numpy(), data["x_aligned"])
    assert np.allclose(y_aligned.cpu().numpy(), data["y_aligned"], atol=1e-06)<|MERGE_RESOLUTION|>--- conflicted
+++ resolved
@@ -167,17 +167,10 @@
 
     assert torch.sum(torch.Tensor(data["pi"])) < 0.99999999
 
-<<<<<<< HEAD
-    aligned_center, aligned_slice, _, _, _ = generalized_procrustes_analysis(
-        torch.Tensor(center_slice.obsm["spatial"]).double(),
-        torch.Tensor(slices[0].obsm["spatial"]).double(),
-        pairwise_info,
-=======
-    x_aligned, y_aligned = generalized_procrustes_analysis(
+    x_aligned, y_aligned, _, _, _ = generalized_procrustes_analysis(
         torch.Tensor(slices2[0].obsm["spatial"]).double(),
         torch.Tensor(slices2[1].obsm["spatial"]).double(),
         torch.Tensor(data["pi"]).double(),
->>>>>>> 55ffea05
         is_partial=True,
     )
     assert np.allclose(x_aligned.cpu().numpy(), data["x_aligned"])
